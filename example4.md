---
layout: page
title: Downloads
permalink: /Downloads/
---

<div class="container" id="dl-container">
    <a id="download" onClick="downloadclick()" href="" hidden></a>
    <div id="modal1" class="modal" style="width: 100% !important; max-height:100% !important">
        <div class="modal-content" style="height: 100%; padding: 0px; overflow: hidden">
            <iframe id="myModal" onLoad="download('myModal','modal1')" style="width:100%; height:100%" src="https://docs.google.com/a/elucidata.io/forms/d/e/1FAIpQLSdZTU0LbU835-ImfNyhQCicJiidAwjJGtOYW-XQ5-9AARJsUQ/viewform"
                frameborder="0" marginheight="0" marginwidth="0">Loading...</iframe>
        </div>
    </div>
     <div id="modal2" class="modal" style="width: 100% !important; max-height:100% !important">
        <div class="modal-content" style="height: 100%; padding: 0px; overflow: hidden">
            <iframe id="myModal2" onLoad="download('myModal2','modal2')" style="width:100%; height:100%" src="https://docs.google.com/a/elucidata.io/forms/d/e/1FAIpQLSdJM9e0wmbpHuyBF5RTk_QQ0234EfJS7xoZiieT30OzcZOKeg/viewform"
                frameborder="0" marginheight="0" marginwidth="0">Loading...</iframe>
        </div>
    </div>
     <div id="modal3" class="modal" style="width: 100% !important; max-height:100% !important">
        <div class="modal-content" style="height: 100%; padding: 0px; overflow: hidden">
            <iframe id="myModal3" onLoad="download('myModal3','modal3')" style="width:100%; height:100%" src="https://docs.google.com/a/elucidata.io/forms/d/e/1FAIpQLSePe__hsNioEvOkPAL7xPso3kKaL3KiATNbWzPHQ9mBZTw7yQ/viewform"
                frameborder="0" marginheight="0" marginwidth="0">Loading...</iframe>
        </div>
    </div>
    <div class="row">
        <div class="col s6">
            <span>
                <h4>
                    <i class="zmdi zmdi-windows"> Windows </i>
                </h4>
            </span>
            <br>
            <table class="downloads" style>
                <thead>
                    <tr>
                        <th>Version</th>
                        <th>Download</th>
                    </tr>
                </thead>
                <tbody>
                    <tr>
                        <td style="padding-top: 2%; padding-bottom: 2%">
                            <font color="#8985db">v0.3.2 (beta)</font>
                        </td>
                        <td style="padding-top: 2%; padding-bottom: 2%">
                            <a href='https://www.dropbox.com/s/9032y0zfohw7o8a/Windows-El-Maven-v0.3.2.exe?dl=1' style='display:hidden' id='win_0.3.2'></a>
                            <button style="background-color:#8985db;" onClick="setLink('win_0.3.2')" data-target="modal1" class="btn modal-trigger">
                                <font color="white">
                                    <i class="zmdi zmdi-download"></i>
                                </font>
                            </button>
                        </td>
                    </tr>

                    <tr>
                        <td style="padding-top: 2%; padding-bottom: 2%">
                            <font color="#8985db">v0.2.4.1(El-MAVEN Polly Integration)</font>
                        </td>
                        <td style="padding-top: 2%; padding-bottom: 2%">
<<<<<<< HEAD
                            <a href='https://www.dropbox.com/s/vbc68cln9h7xyc6/El-Maven-v0.2.4.exe?dl=1' style='display:hidden' id='win_0.2.4'></a>
                            <button style="background-color:#8985db;" onClick="setLink('win_0.2.4')" data-target="modal2" class="btn modal-trigger">
=======
                            <a href='https://www.dropbox.com/s/wtc01djphcnsr55/El-Maven-v0.2.4.1.exe?dl=1' style='display:hidden'
                                id='win_0.2.4.1'></a>
                            <button style="background-color:#8985db;" onClick="setLink('win_0.2.4.1')" data-target="modal1" class="btn modal-trigger">
>>>>>>> 8275879a
                                <font color="white">
                                    <i class="zmdi zmdi-download"></i>
                                </font>
                            </button>
                        </td>
                    </tr>

                    <tr>
                        <td style="padding-top: 2%; padding-bottom: 2%">
                            <font color="#8985db">v0.2.4</font>
                        </td>
                        <td style="padding-top: 2%; padding-bottom: 2%">
<<<<<<< HEAD
                            <a href='https://s3-us-west-2.amazonaws.com/elmaven-installers/Windows/El-Maven_v0.2.1_Windows_Installer.exe' style='display:hidden'
                                id='win_0.2.1'></a>
                            <button style="background-color:#8985db;" onClick="setLink('win_0.2.1')" data-target="modal3" class="btn modal-trigger">
=======
                            <a href='https://www.dropbox.com/s/vbc68cln9h7xyc6/El-Maven-v0.2.4.exe?dl=1' style='display:hidden' id='win_0.2.4'></a>
                            <button style="background-color:#8985db;" onClick="setLink('win_0.2.4')" data-target="modal1" class="btn modal-trigger">
>>>>>>> 8275879a
                                <font color="white">
                                    <i class="zmdi zmdi-download"></i>
                                </font>
                            </button>
                        </td>
                    </tr>
                </tbody>
            </table>
        </div>
        <div class="col s6">
            <span>
                <h4>
                    <i class="zmdi zmdi-apple"> Mac </i>
                </h4>
            </span>
            <br>
            <table class="downloads" style>
                <thead>
                    <tr>
                        <th>Version</th>
                        <th>Download</th>
                    </tr>
                </thead>
                <tbody>
                    <tr>
                        <td style="padding-top: 2%; padding-bottom: 2%">
                            <font color="#8985db">v0.3.2 (beta)</font>
                        </td>
                        <td style="padding-top: 2%; padding-bottom: 2%">
                            <a href='https://www.dropbox.com/s/0oww02agld8ych1/Mac-El-Maven-v0.3.2.app.zip?dl=1' style='display:hidden' id='mac_0.3.2'></a>
                            <button style="background-color:#8985db;" onClick="setLink('mac_0.3.2')" data-target="modal1" class="btn modal-trigger">
                                <font color="white">
                                    <i class="zmdi zmdi-download"></i>
                                </font>
                            </button>
                        </td>
                    </tr>
                    <tr>
                        <td style="padding-top: 2%; padding-bottom: 2%">
                            <font color="#8985db">v0.2.4.1(El-MAVEN Polly Integration)</font>
                        </td>
                        <td style="padding-top: 2%; padding-bottom: 2%">
<<<<<<< HEAD
                            <a href='https://www.dropbox.com/s/zdqfjhx0f678z2p/El-Maven-v0.2.4.zip?dl=1' style='display:hidden' id='mac_0.2.4'></a>
                            <button style="background-color:#8985db;" onClick="setLink('mac_0.2.4')" data-target="modal2" class="btn modal-trigger">
=======
                            <a href='https://www.dropbox.com/s/2bvautna8m2mz1e/El-Maven-v0.2.4.1.zip?dl=1' style='display:hidden' id='mac_0.2.4.1'></a>
                            <button style="background-color:#8985db;" onClick="setLink('mac_0.2.4.1')" data-target="modal1" class="btn modal-trigger">
>>>>>>> 8275879a
                                <font color="white">
                                    <i class="zmdi zmdi-download"></i>
                                </font>
                            </button>
                        </td>
                    </tr>
                    <tr>
                        <td style="padding-top: 2%; padding-bottom: 2%">
                            <font color="#8985db">v0.2.4</font>
                        </td>
                        <td style="padding-top: 2%; padding-bottom: 2%">
<<<<<<< HEAD
                            <a href='http://bit.ly/2EjKTxI' style='display:hidden' id='mac_0.2.1'></a>
                            <button style="background-color:#8985db;" onClick="setLink('mac_0.2.1')" data-target="modal3" class="btn modal-trigger">
=======
                            <a href='https://www.dropbox.com/s/zdqfjhx0f678z2p/El-Maven-v0.2.4.zip?dl=1' style='display:hidden' id='mac_0.2.4'></a>
                            <button style="background-color:#8985db;" onClick="setLink('mac_0.2.4')" data-target="modal1" class="btn modal-trigger">
>>>>>>> 8275879a
                                <font color="white">
                                    <i class="zmdi zmdi-download"></i>
                                </font>
                            </button>
                        </td>
                    </tr>
                </tbody>
            </table>
        </div>
    </div>
<br />
            <div class="col-6">
                <h4>
                    <font color="">
                        <i class="zmdi zmdi-download">
                        Demo Datasets:</i>
                    </font>
                </h4>
                <br />
                <a style="color:#8985db" class="download-files" href="http://genomics-pubs.princeton.edu/mzroll/datasets/exampleProject.zip">Download example dataset</a>
                <br />
            </div>
</div><|MERGE_RESOLUTION|>--- conflicted
+++ resolved
@@ -59,14 +59,9 @@
                             <font color="#8985db">v0.2.4.1(El-MAVEN Polly Integration)</font>
                         </td>
                         <td style="padding-top: 2%; padding-bottom: 2%">
-<<<<<<< HEAD
-                            <a href='https://www.dropbox.com/s/vbc68cln9h7xyc6/El-Maven-v0.2.4.exe?dl=1' style='display:hidden' id='win_0.2.4'></a>
-                            <button style="background-color:#8985db;" onClick="setLink('win_0.2.4')" data-target="modal2" class="btn modal-trigger">
-=======
                             <a href='https://www.dropbox.com/s/wtc01djphcnsr55/El-Maven-v0.2.4.1.exe?dl=1' style='display:hidden'
                                 id='win_0.2.4.1'></a>
-                            <button style="background-color:#8985db;" onClick="setLink('win_0.2.4.1')" data-target="modal1" class="btn modal-trigger">
->>>>>>> 8275879a
+                            <button style="background-color:#8985db;" onClick="setLink('win_0.2.4.1')" data-target="modal2" class="btn modal-trigger">
                                 <font color="white">
                                     <i class="zmdi zmdi-download"></i>
                                 </font>
@@ -79,14 +74,8 @@
                             <font color="#8985db">v0.2.4</font>
                         </td>
                         <td style="padding-top: 2%; padding-bottom: 2%">
-<<<<<<< HEAD
-                            <a href='https://s3-us-west-2.amazonaws.com/elmaven-installers/Windows/El-Maven_v0.2.1_Windows_Installer.exe' style='display:hidden'
-                                id='win_0.2.1'></a>
-                            <button style="background-color:#8985db;" onClick="setLink('win_0.2.1')" data-target="modal3" class="btn modal-trigger">
-=======
                             <a href='https://www.dropbox.com/s/vbc68cln9h7xyc6/El-Maven-v0.2.4.exe?dl=1' style='display:hidden' id='win_0.2.4'></a>
-                            <button style="background-color:#8985db;" onClick="setLink('win_0.2.4')" data-target="modal1" class="btn modal-trigger">
->>>>>>> 8275879a
+                            <button style="background-color:#8985db;" onClick="setLink('win_0.2.4')" data-target="modal3" class="btn modal-trigger">
                                 <font color="white">
                                     <i class="zmdi zmdi-download"></i>
                                 </font>
@@ -129,13 +118,8 @@
                             <font color="#8985db">v0.2.4.1(El-MAVEN Polly Integration)</font>
                         </td>
                         <td style="padding-top: 2%; padding-bottom: 2%">
-<<<<<<< HEAD
-                            <a href='https://www.dropbox.com/s/zdqfjhx0f678z2p/El-Maven-v0.2.4.zip?dl=1' style='display:hidden' id='mac_0.2.4'></a>
-                            <button style="background-color:#8985db;" onClick="setLink('mac_0.2.4')" data-target="modal2" class="btn modal-trigger">
-=======
                             <a href='https://www.dropbox.com/s/2bvautna8m2mz1e/El-Maven-v0.2.4.1.zip?dl=1' style='display:hidden' id='mac_0.2.4.1'></a>
-                            <button style="background-color:#8985db;" onClick="setLink('mac_0.2.4.1')" data-target="modal1" class="btn modal-trigger">
->>>>>>> 8275879a
+                            <button style="background-color:#8985db;" onClick="setLink('mac_0.2.4.1')" data-target="modal2" class="btn modal-trigger">
                                 <font color="white">
                                     <i class="zmdi zmdi-download"></i>
                                 </font>
@@ -147,13 +131,8 @@
                             <font color="#8985db">v0.2.4</font>
                         </td>
                         <td style="padding-top: 2%; padding-bottom: 2%">
-<<<<<<< HEAD
-                            <a href='http://bit.ly/2EjKTxI' style='display:hidden' id='mac_0.2.1'></a>
-                            <button style="background-color:#8985db;" onClick="setLink('mac_0.2.1')" data-target="modal3" class="btn modal-trigger">
-=======
                             <a href='https://www.dropbox.com/s/zdqfjhx0f678z2p/El-Maven-v0.2.4.zip?dl=1' style='display:hidden' id='mac_0.2.4'></a>
                             <button style="background-color:#8985db;" onClick="setLink('mac_0.2.4')" data-target="modal1" class="btn modal-trigger">
->>>>>>> 8275879a
                                 <font color="white">
                                     <i class="zmdi zmdi-download"></i>
                                 </font>
