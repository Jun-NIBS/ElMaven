#include "PeakDetector.h"

PeakDetector::PeakDetector() {
}
PeakDetector::PeakDetector(MavenParameters* mp) {
        mavenParameters = mp;
}

/**
 * TODO
 */
vector<EIC*> PeakDetector::pullEICs(mzSlice* slice,
                                    std::vector<mzSample*>&samples, int peakDetect, int smoothingWindow,
                                    int smoothingAlgorithm, float amuQ1, float amuQ3,
                                    int baseline_smoothingWindow, int baseline_dropTopX) {

        vector<EIC*> eics;
        vector<mzSample*> vsamples;

        //Selecting only the samples that is been selected by the user
        for (unsigned int i = 0; i < samples.size(); i++) {
                if (samples[i] == NULL)
                        continue;
                if (samples[i]->isSelected == false)
                        continue;
                vsamples.push_back(samples[i]);
        }

        if (vsamples.size()) {
                /*EicLoader::PeakDetectionFlag pdetect = (EicLoader::PeakDetectionFlag) peakDetect;
                   QFuture<EIC*>future = QtConcurrent::mapped(vsamples, EicLoader(slice, pdetect,smoothingWindow, smoothingAlgorithm, amuQ1,amuQ3));

                   //wait for async operations to finish
                   future.waitForFinished();

                   QFutureIterator<EIC*> itr(future);

                   while(itr.hasNext()) {
                   EIC* eic = itr.next();
                   if ( eic && eic->size() > 0) eics.push_back(eic);
                   }
                 */

                /*
                   QList<EIC*> _eics = result.results();
                   for(int i=0; i < _eics.size(); i++ )	{
                   if ( _eics[i] && _eics[i]->size() > 0) {
                   eics.push_back(_eics[i]);
                   }
                   }*/
        }

        // single threaded version - getting EICs of selected samples.
  #pragma omp parallel for ordered
        for (unsigned int i = 0; i < vsamples.size(); i++) {
                //Samples been selected
                mzSample* sample = vsamples[i];
                //getting the slice with which EIC has to be pulled
                Compound* c = slice->compound;

                //Init EIC by pointing it to NULL
                EIC* e = NULL;

                //TODO: what is SRM again going here?
                if (!slice->srmId.empty()) {
                        //if srmId of the slice is present, get EICs on the basis of srmId
                        cout << "computeEIC srm:" << slice->srmId << endl;

      #pragma omp ordered
                        e = sample->getEIC(slice->srmId);
                        //TODO this is for MS/MS?
                } else if (c && c->precursorMz > 0 && c->productMz > 0) {
                        //if product and parent ion's m/z of the compound in slice is present, get EICs for QQQ mode
                        cout << "computeEIC qqq: " << c->precursorMz << "->" << c->productMz
                             << endl;

      #pragma omp ordered
                        e = sample->getEIC(c->precursorMz, c->collisionEnergy, c->productMz,
                                           amuQ1, amuQ3);

                } else {
                        //This is the usual case where we are going peakpicking
                        //with DB. This is a general enough senerio
      #pragma omp ordered
                        e = sample->getEIC(slice->mzmin, slice->mzmax, slice->rtmin,
                                           slice->rtmax, 1);
                }

                if (e) {
                        //if eic exists, perform smoothing
                        EIC::SmootherType smootherType =
                                (EIC::SmootherType) smoothingAlgorithm;
                        e->setSmootherType(smootherType);
                        e->setBaselineSmoothingWindow(baseline_smoothingWindow);
                        e->setBaselineDropTopX(baseline_dropTopX);
                        e->getPeakPositions(smoothingWindow);
                        //smoohing over

                        //push eic to all eics vector
                        eics.push_back(e);
                }
        }
        return eics;
}

void PeakDetector::processSlices() {
        processSlices(mavenParameters->_slices, "sliceset");
}

void PeakDetector::processSlice(mzSlice& slice) {
        vector<mzSlice*> slices;
        slices.push_back(&slice); //add slice to slices vector
        processSlices(slices, "sliceset");
}

void PeakDetector::processMassSlices() {

        //init
        //TODO: what is this doing?
        //TODO: cant this be in background_peaks_update parameter setting function
        mavenParameters->showProgressFlag = true;
        mavenParameters->checkConvergance = true;
        QTime timer;
        timer.start();

        //TODO: cant this be in background_peaks_update parameter setting function
        mavenParameters->setAverageScanTime(); //find avgScanTime


        MassSlices massSlices;
        massSlices.setSamples(mavenParameters->samples);
        massSlices.algorithmB(mavenParameters->ppmMerge,
                              mavenParameters->minGroupIntensity, mavenParameters->rtStepSize); //perform algorithmB for samples

        if (massSlices.slices.size() == 0)
                massSlices.algorithmA();  //if no slices present, perform algorithmA TODO WHY?!

        //sort the massslices based on their intensities to enurmerate good slices.
        sort(massSlices.slices.begin(), massSlices.slices.end(),
             mzSlice::compIntensity);

        if (massSlices.slices.size() == 0) {
                //	emit (updateProgressBar("Quiting! No good mass slices found", 1, 1)); TODO: Fix emit.
                return;
        }

        //process goodslices
        processSlices(massSlices.slices, "allslices");

        //cleanup
        delete_all(massSlices.slices);

        qDebug() << "processMassSlices() Done. ElepsTime=%1 msec"
                 << timer.elapsed();
}

/**
 * This function finds the slices for the given compound database
 * Characteristics of a slices are minimum m/z, maximum m/z, minimum RT,
 * maximum RT and its SRM ID TODO: i dont know what is the use of SRM ID.
 */
vector<mzSlice*> PeakDetector::processCompounds(vector<Compound*> set,
                                                string setName) {

        //While doing a compound database search limitGroupCount is set to
        //INT_MAX because we want all the peaks in the group
        //When doing the peakdetection without database then the amount of
        //peaks that will be there will be huge then its better to take the
        //first n relevent peaks rather than all the peaks
        mavenParameters->limitGroupCount = INT_MAX;

        //iterating over all compounds in the set
        vector<mzSlice*> slices;

        //Looping over the compounds in the compound database
        for (unsigned int i = 0; i < set.size(); i++) {
                Compound* c = set[i];
                if (c == NULL)
                        continue;

                mzSlice* slice = new mzSlice();
                //setting the compound information into the slices
                slice->compound = c;

                //TODO: Why is SRM id used for
                if (!c->srmId.empty()) {
                        slice->srmId = c->srmId;
                }

                //Calculating the mzmin and mzmax
                if (!c->formula.empty()) {
                        //Computing the mass if the formula is given
                        double mass = mavenParameters->mcalc.computeMass(c->formula,
                                                                         mavenParameters->ionizationMode);
                        slice->mzmin = mass
                                       - mavenParameters->compoundPPMWindow * mass / 1e6;
                        slice->mzmax = mass
                                       + mavenParameters->compoundPPMWindow * mass / 1e6;

                } else if (c->mass > 0) {
                        // Mass already present in the compound DB then using
                        // it to find the mzmin and mzmax
                        double mass = c->mass;
                        slice->mzmin = mass
                                       - mavenParameters->compoundPPMWindow * mass / 1e6;
                        slice->mzmax = mass
                                       + mavenParameters->compoundPPMWindow * mass / 1e6;
                } else {
                        // Not adding the compound if the formula is not given
                        // and if the mass is also not given
                        continue;
                }

                //If the compound database has the expected RT information and
                //if RT matching flag has been enabled in the peakdetection
                //window then only calculate the rt min and max else set
                //it in such a way that it will look in all the rt values
                //possible
                if (mavenParameters->matchRtFlag && c->expectedRt > 0) {
                        slice->rtmin = c->expectedRt - mavenParameters->compoundRTWindow;
                        slice->rtmax = c->expectedRt + mavenParameters->compoundRTWindow;
                } else {
                        // As its time min value will be 0
                        slice->rtmin = 0;
                        //TODO: max value shoould be set as the max of the
                        //double
                        slice->rtmax = 1e9;
                }
                slices.push_back(slice);
        }

        return slices;
}

void PeakDetector::pullIsotopes(PeakGroup* parentgroup) {

        // FALSE CONDITIONS
        if (parentgroup == NULL)
                return;
        if (parentgroup->compound == NULL)
                return;
        if (parentgroup->compound->formula.empty() == true)
                return;
        if (mavenParameters->samples.size() == 0)
                return;

        //init
        float ppm = mavenParameters->compoundPPMWindow;
        double maxIsotopeScanDiff = 10;
        double maxNaturalAbundanceErr = 100;
        double minIsotopicCorrelation = 0;
        bool C13Labeled = false;
        bool N15Labeled = false;
        bool S34Labeled = false;
        bool D2Labeled = false;
        int eic_smoothingAlgorithm = 0;

        string formula = parentgroup->compound->formula; //parent formula
        //generate isotope list for parent mass
        vector<Isotope> masslist = mavenParameters->mcalc.computeIsotopes(formula,
                                                                          mavenParameters->ionizationMode);

        //iterate over samples to find properties for parent's isotopes.
        map<string, PeakGroup> isotopes;
        map<string, PeakGroup>::iterator itr2;

  #pragma omp parallel for ordered
        for (unsigned int s = 0; s < mavenParameters->samples.size(); s++) {
                mzSample* sample = mavenParameters->samples[s];
                for (int k = 0; k < masslist.size(); k++) {
//			if (stopped())
//				break; TODO: stop
                        Isotope& x = masslist[k];
                        string isotopeName = x.name;
                        double isotopeMass = x.mass;
                        double expectedAbundance = x.abundance;

                        float mzmin = isotopeMass - isotopeMass / 1e6 * ppm;
                        float mzmax = isotopeMass + isotopeMass / 1e6 * ppm;

                        float rt = parentgroup->medianRt();
                        float rtmin = parentgroup->minRt;
                        float rtmax = parentgroup->maxRt;

                        Peak* parentPeak = parentgroup->getPeak(sample);
                        if (parentPeak)
                                rt = parentPeak->rt;
                        if (parentPeak)
                                rtmin = parentPeak->rtmin;
                        if (parentPeak)
                                rtmax = parentPeak->rtmax;

                        float isotopePeakIntensity = 0;
                        float parentPeakIntensity = 0;

                        if (parentPeak) {
                                parentPeakIntensity = parentPeak->peakIntensity;
                                int scannum = parentPeak->getScan()->scannum;
                                for (int i = scannum - 3; i < scannum + 3; i++) {
                                        Scan* s = sample->getScan(i);

                                        //look for isotopic mass in the same spectrum
                                        vector<int> matches = s->findMatchingMzs(mzmin, mzmax);

                                        for (int i = 0; i < matches.size(); i++) {
                                                int pos = matches[i];
                                                if (s->intensity[pos] > isotopePeakIntensity) {
                                                        isotopePeakIntensity = s->intensity[pos];
                                                        rt = s->rt;
                                                }
                                        }
                                }

                        }
                        //if(isotopePeakIntensity==0) continue;

                        //natural abundance check
                        if ((x.C13 > 0 && C13Labeled == false) //if isotope is not C13Labeled
                            || (x.N15 > 0 && N15Labeled == false) //if isotope is not N15 Labeled
                            || (x.S34 > 0 && S34Labeled == false) //if isotope is not S34 Labeled
                            || (x.H2 > 0 && D2Labeled == false) //if isotope is not D2 Labeled

                            ) {
                                if (expectedAbundance < 1e-8)
                                        continue;
                                if (expectedAbundance * parentPeakIntensity < 1)
                                        continue;
                                float observedAbundance = isotopePeakIntensity
                                                          / (parentPeakIntensity + isotopePeakIntensity); //find observedAbundance based on isotopePeakIntensity

                                float naturalAbundanceError = abs(
                                        observedAbundance - expectedAbundance) //if observedAbundance is significant wrt expectedAbundance
                                                              / expectedAbundance * 100; // compute natural Abundance Error

                                //cerr << isotopeName << endl;
                                //cerr << "Expected isotopeAbundance=" << expectedAbundance;
                                //cerr << " Observed isotopeAbundance=" << observedAbundance;
                                //cerr << " Error="		 << naturalAbundanceError << endl;

                                if (naturalAbundanceError > maxNaturalAbundanceErr)
                                        continue;
                        }

                        float w = mavenParameters->maxIsotopeScanDiff
                                  * mavenParameters->avgScanTime;
                        double c = sample->correlation(isotopeMass, parentgroup->meanMz,
                                                       ppm, rtmin - w, rtmax + w); //find correlation for isotopes
                        if (c < mavenParameters->minIsotopicCorrelation) //if correlation is not less than minimum isotopic correlation STOP
                                continue;

                        //cerr << "pullIsotopes: " << isotopeMass << " " << rtmin-w << " " <<	rtmin+w << " c=" << c << endl;

                        EIC* eic = NULL; //find EIC for isotopes
                        for (int i = 0; i < mavenParameters->maxIsotopeScanDiff; i++) {
                                float window = i * mavenParameters->avgScanTime;
                                eic = sample->getEIC(mzmin, mzmax, rtmin - window,
                                                     rtmax + window, 1);
                                //smooth fond eic TODO: null check for found eic
                                eic->setSmootherType(
                                        (EIC::SmootherType) mavenParameters->eic_smoothingAlgorithm);
                                eic->getPeakPositions(mavenParameters->eic_smoothingWindow); //find peak position inside eic
                                if (eic->peaks.size() == 0)
                                        continue;
                                if (eic->peaks.size() > 1)
                                        break;
                        }
                        if (!eic)
                                continue;

                        //find nearest peak. compute distance between parent peak and all other peaks
                        // nearest peak is one with mimimum distance== min RT
                        Peak* nearestPeak = NULL;
                        float d = FLT_MAX;
                        for (int i = 0; i < eic->peaks.size(); i++) {
                                Peak& x = eic->peaks[i];
                                float dist = abs(x.rt - rt);
                                if (dist
                                    > mavenParameters->maxIsotopeScanDiff
                                    * mavenParameters->avgScanTime)
                                        continue;
                                if (dist < d) {
                                        d = dist;
                                        nearestPeak = &x;
                                }
                        }

                        if (nearestPeak) { //if nearest peak is present
                                if (isotopes.count(isotopeName) == 0) { //label the peak of isotope
                                        PeakGroup g;
                                        g.meanMz = isotopeMass;
                                        g.tagString = isotopeName;
                                        g.expectedAbundance = expectedAbundance;
                                        g.isotopeC13count = x.C13;
                                        isotopes[isotopeName] = g;
                                }
                                isotopes[isotopeName].addPeak(*nearestPeak); //add nearestPeak to isotope peak list
                        }
                        delete (eic);
                }
        }

        //fill peak group list with the compound and it's isotopes.
        // peak group list would be filled with the parent group, with its isotopes as children
        // click on + to see children == isotopes
        parentgroup->children.clear();
        for (itr2 = isotopes.begin(); itr2 != isotopes.end(); itr2++) {
                string isotopeName = (*itr2).first;
                PeakGroup& child = (*itr2).second;
                child.tagString = isotopeName;
                child.metaGroupId = parentgroup->metaGroupId;
                child.groupId = parentgroup->groupId;
                child.compound = parentgroup->compound;
                child.parent = parentgroup;
                child.setType(PeakGroup::Isotope);
                child.groupStatistics();
                if (mavenParameters->clsf->hasModel()) {
                        mavenParameters->clsf->classify(&child);
                        child.groupStatistics();
                }
                parentgroup->addChild(child);
                //cerr << " add: " << isotopeName << " " <<	child.peaks.size() << " " << isotopes.size() << endl;
        }
        //cerr << "Done: " << parentgroup->children.size();
        /*
           //if ((float) isotope.maxIntensity/parentgroup->maxIntensity > 3*ab[isotopeName]/ab["C12 PARENT"]) continue;
         */
}

void PeakDetector::alignSamples() {
        //being called in CLI.
        if (mavenParameters->samples.size() > 1
            && mavenParameters->alignSamplesFlag) {
                cerr << "Aligning samples" << endl;

                mavenParameters->writeCSVFlag = false;
                processMassSlices();

                cerr << "Aligner=" << mavenParameters->allgroups.size() << endl;
                vector<PeakGroup*> agroups(mavenParameters->allgroups.size());
                for (unsigned int i = 0; i < mavenParameters->allgroups.size(); i++)
                        agroups[i] = &mavenParameters->allgroups[i];
                //init aligner
                Aligner aligner;
                aligner.doAlignment(agroups);
                mavenParameters->writeCSVFlag = true;
        }
}

void PeakDetector::processSlices(vector<mzSlice*>&slices, string setName) {

        std::cerr << "This is happening <<<<<<<<<<<<<<" << std::endl;
        if (slices.size() == 0)
                return;
        mavenParameters->allgroups.clear();

        //TODO: All the ion counts are 0 there is no use in sorting
        sort(slices.begin(), slices.end(), mzSlice::compIntensity);

        //process KNOWNS
        QTime timer;
        timer.start();
        // qDebug() << "Proessing slices: setName=" << setName.c_str() << " slices="
        //          << slices.size();

        int converged = 0;
        int foundGroups = 0;

        int eicCount = 0;
        int groupCount = 0;
        int peakCount = 0;

        // for all the slies, find EICs and score quality and rank ofpeaks in the EICs
        // using the classifier
  #pragma omp parallel for ordered
        for (unsigned int s = 0; s < slices.size(); s++) {
                mzSlice* slice = slices[s];
                double mzmin = slice->mzmin;
                double mzmax = slice->mzmax;
                double rtmin = slice->rtmin;
                double rtmax = slice->rtmax;

                Compound* compound = slice->compound;

                if (compound != NULL && compound->hasGroup())
                        compound->unlinkGroup();

                //TODO: what is this for? this is not used
                //mavenParameters->checkConvergance is not always 0
                if (mavenParameters->checkConvergance) {
                        mavenParameters->allgroups.size() - foundGroups > 0 ? converged =
                                0 :
                                converged++;
                        if (converged > 1000) {
        #pragma omp cancel for
                                //	break;	 //exit main loop
                        }
                        foundGroups = mavenParameters->allgroups.size();
                }

//		qDebug() << "Pulling EICs";
<<<<<<< HEAD

                vector<EIC*> eics;
                // for all the slies, find EICs
    #pragma omp ordered
                //TODO: all the settings from this are not connected to the main
                //window parameters which are not connected are they are
                //connected from options settings
                //mavenParameters->baseline_smoothingWindow
                //mavenParameters->baseline_dropTopX
                eics = pullEICs(slice, mavenParameters->samples,
                                EicLoader::PeakDetection, mavenParameters->eic_smoothingWindow,
                                mavenParameters->eic_smoothingAlgorithm, mavenParameters->amuQ1,
                                mavenParameters->amuQ3,
                                mavenParameters->baseline_smoothingWindow,
                                mavenParameters->baseline_dropTopX);

                float eicMaxIntensity = 0;

                for (unsigned int j = 0; j < eics.size(); j++) {
                        eicCount++;
                        if (eics[j]->maxIntensity > eicMaxIntensity)
                                eicMaxIntensity = eics[j]->maxIntensity;
                }
                if (eicMaxIntensity < mavenParameters->minGroupIntensity) {
                        delete_all(eics);
                        continue;
                }

                //for ( unsigned int j=0; j < eics.size(); j++ )	eics[j]->getPeakPositions(eic_smoothingWindow);
                vector<PeakGroup> peakgroups = EIC::groupPeaks(eics,
                                                               mavenParameters->eic_smoothingWindow,
                                                               mavenParameters->grouping_maxRtWindow);

                //score quality of each group using classifier
                vector<PeakGroup*> groupsToAppend;
                for (int j = 0; j < peakgroups.size(); j++) {
                        PeakGroup& group = peakgroups[j];
                        group.computeAvgBlankArea(eics);
                        group.groupStatistics();
                        groupCount++;
                        peakCount += group.peakCount();

                        if (mavenParameters->clsf->hasModel()) {
                                mavenParameters->clsf->classify(&group);
                                group.groupStatistics();
                        }
                        if (mavenParameters->clsf->hasModel()
                            && group.goodPeakCount < mavenParameters->minGoodPeakCount)
                                continue;
                        if (mavenParameters->clsf->hasModel()
                            && group.maxQuality < mavenParameters->minQuality)
                                continue;
                        // if (group.blankMean*minBlankRatio > group.sampleMean ) continue;
                        if (group.blankMax * mavenParameters->minSignalBlankRatio
                            > group.maxIntensity)
                                continue;
                        if (group.maxNoNoiseObs < mavenParameters->minNoNoiseObs)
                                continue;
                        if (group.maxSignalBaselineRatio
                            < mavenParameters->minSignalBaseLineRatio)
                                continue;
                        if (group.maxIntensity < mavenParameters->minGroupIntensity)
                                continue;

                        if (compound)
                                group.compound = compound;
                        if (!slice->srmId.empty())
                                group.srmId = slice->srmId;

                        //update peak group rank using rt difference b/w compound's expectedRt and peak groups's RT
                        if (mavenParameters->matchRtFlag && compound != NULL
                            && compound->expectedRt > 0) {
                                float rtDiff = abs(compound->expectedRt - (group.meanRt));
                                group.expectedRtDiff = rtDiff;
                                group.groupRank = rtDiff * rtDiff * (1.1 - group.maxQuality)
                                                  * (1 / log(group.maxIntensity + 1)); //TODO Formula to rank groups
                                if (group.expectedRtDiff > mavenParameters->compoundRTWindow)
                                        continue;
                        } else {
                                group.groupRank = (1.1 - group.maxQuality)
                                                  * (1 / log(group.maxIntensity + 1));
                        }

                        groupsToAppend.push_back(&group);
                }

                //sort groups according to their rank
                std::sort(groupsToAppend.begin(), groupsToAppend.end(),
                          PeakGroup::compRankPtr);

                for (int j = 0; j < groupsToAppend.size(); j++) {
                        //check for duplicates	and append group
                        if (j >= mavenParameters->eicMaxGroups)
                                break;

                        PeakGroup* group = groupsToAppend[j];
                        bool ok = addPeakGroup(*group);

                        //force insert when processing compounds.. even if duplicated
                        if (ok == false && compound != NULL)
                                mavenParameters->allgroups.push_back(*group);
                }

                //cleanup
                delete_all(eics);

                if (mavenParameters->allgroups.size()
                    > mavenParameters->limitGroupCount) {
                        cerr << "Group limit exceeded!" << endl;
      #pragma omp cancel for
                        //break;
                }

                //		if (stopped())
                //		break;

                if (mavenParameters->showProgressFlag && s % 10 == 0) {

                        QString progressText = "Found "
                                               + QString::number(mavenParameters->allgroups.size())
                                               + " groups";
                        /*TODO: Fix emit update progress of slices.
                           emit(
                           updateProgressBar(progressText, s + 1,
                           std::min((int) slices.size(), limitGroupCount)));
                         */
                }
        }

        qDebug() << "processSlices() Slices=" << slices.size();
        qDebug() << "processSlices() EICs=" << eicCount;
        qDebug() << "processSlices() Groups=" << groupCount;
        qDebug() << "processSlices() Peaks=" << peakCount;
        qDebug() << "processSlices() done. " << timer.elapsed() << " sec.";
=======
	
		vector<EIC*> eics;
		// for all the slies, find EICs
		#pragma omp ordered
		eics = pullEICs(slice, mavenParameters->samples,
				EicLoader::PeakDetection, mavenParameters->eic_smoothingWindow,
				mavenParameters->eic_smoothingAlgorithm, mavenParameters->amuQ1,
				mavenParameters->amuQ3,
				mavenParameters->baseline_smoothingWindow,
				mavenParameters->baseline_dropTopX);

		//qDebug() << "End pulling EICs";
		
		float eicMaxIntensity = 0;

		for (unsigned int j = 0; j < eics.size(); j++) {
			eicCount++;
			if (eics[j]->maxIntensity > eicMaxIntensity)
				eicMaxIntensity = eics[j]->maxIntensity;
		}
		if (eicMaxIntensity < mavenParameters->minGroupIntensity) {
			delete_all(eics);
			continue;
		}

		//for ( unsigned int j=0; j < eics.size(); j++ )	eics[j]->getPeakPositions(eic_smoothingWindow);
		vector<PeakGroup> peakgroups = EIC::groupPeaks(eics,
				mavenParameters->eic_smoothingWindow,
				mavenParameters->grouping_maxRtWindow);

		//score quality of each group using classifier
		vector<PeakGroup*> groupsToAppend;
		for (int j = 0; j < peakgroups.size(); j++) {
			PeakGroup& group = peakgroups[j];
			group.computeAvgBlankArea(eics);
			group.groupStatistics();
			groupCount++;
			peakCount += group.peakCount();

			if (mavenParameters->clsf->hasModel()) {
				mavenParameters->clsf->classify(&group);
				group.groupStatistics();
			}
			if (mavenParameters->clsf->hasModel()
					&& group.goodPeakCount < mavenParameters->minGoodGroupCount)
				continue;
			if (mavenParameters->clsf->hasModel()
					&& group.maxQuality < mavenParameters->minQuality)
				continue;
			// if (group.blankMean*minBlankRatio > group.sampleMean ) continue;
			if (group.blankMax * mavenParameters->minSignalBlankRatio
					> group.maxIntensity)
				continue;
			if (group.maxNoNoiseObs < mavenParameters->minNoNoiseObs)
				continue;
			if (group.maxSignalBaselineRatio
					< mavenParameters->minSignalBaseLineRatio)
				continue;
			if (group.maxIntensity < mavenParameters->minGroupIntensity)
				continue;

			if (compound)
				group.compound = compound;
			if (!slice->srmId.empty())
				group.srmId = slice->srmId;

			//update peak group rank using rt difference b/w compound's expectedRt and peak groups's RT
			if (mavenParameters->matchRtFlag && compound != NULL
					&& compound->expectedRt > 0) {
				float rtDiff = abs(compound->expectedRt - (group.meanRt));
				group.expectedRtDiff = rtDiff;
				group.groupRank = rtDiff * rtDiff * (1.1 - group.maxQuality)
						* (1 / log(group.maxIntensity + 1)); //TODO Formula to rank groups
				if (group.expectedRtDiff > mavenParameters->compoundRTWindow)
					continue;
			} else {
				group.groupRank = (1.1 - group.maxQuality)
						* (1 / log(group.maxIntensity + 1));
			}

			groupsToAppend.push_back(&group);
		}

		//sort groups according to their rank
		std::sort(groupsToAppend.begin(), groupsToAppend.end(),
				PeakGroup::compRankPtr);

		for (int j = 0; j < groupsToAppend.size(); j++) {
			//check for duplicates	and append group
			if (j >= mavenParameters->eicMaxGroups)
				break;

			PeakGroup* group = groupsToAppend[j];
			bool ok = addPeakGroup(*group);

			//force insert when processing compounds.. even if duplicated
			if (ok == false && compound != NULL)
				mavenParameters->allgroups.push_back(*group);
		}

		//cleanup
		delete_all(eics);

		if (mavenParameters->allgroups.size()
				> mavenParameters->limitGroupCount) {
			cerr << "Group limit exceeded!" << endl;
		  #pragma omp cancel for	
		  //break;
		}

		//		if (stopped())
		//		break;

		if (mavenParameters->showProgressFlag && s % 10 == 0) {

			QString progressText = "Found "
					+ QString::number(mavenParameters->allgroups.size())
					+ " groups";
			/*TODO: Fix emit update progress of slices.
			 emit(
			 updateProgressBar(progressText, s + 1,
			 std::min((int) slices.size(), limitGroupCount)));
			 */
		}
	}

	qDebug() << "processSlices() Slices=" << slices.size();
	qDebug() << "processSlices() EICs=" << eicCount;
	qDebug() << "processSlices() Groups=" << groupCount;
	qDebug() << "processSlices() Peaks=" << peakCount;
	qDebug() << "processSlices() done. " << timer.elapsed() << " sec.";
>>>>>>> 91ab40bd
//cleanup();
}

bool PeakDetector::addPeakGroup(PeakGroup& grp1) {
        bool noOverlap = true;

  #pragma omp parallel for
        for (int i = 0; i < mavenParameters->allgroups.size(); i++) {
                PeakGroup& grp2 = mavenParameters->allgroups[i];
                float rtoverlap = mzUtils::checkOverlap(grp1.minRt, grp1.maxRt,
                                                        grp2.minRt, grp2.maxRt);
                if (rtoverlap > 0.9
                    && ppmDist(grp2.meanMz, grp1.meanMz)
                    < mavenParameters->ppmMerge) {
                        noOverlap = false;
      #pragma omp cancel for
                }
        }

        //push the group to the allgroups vector
        mavenParameters->allgroups.push_back(grp1);
        return noOverlap;
}<|MERGE_RESOLUTION|>--- conflicted
+++ resolved
@@ -448,7 +448,6 @@
 
 void PeakDetector::processSlices(vector<mzSlice*>&slices, string setName) {
 
-        std::cerr << "This is happening <<<<<<<<<<<<<<" << std::endl;
         if (slices.size() == 0)
                 return;
         mavenParameters->allgroups.clear();
@@ -498,7 +497,6 @@
                 }
 
 //		qDebug() << "Pulling EICs";
-<<<<<<< HEAD
 
                 vector<EIC*> eics;
                 // for all the slies, find EICs
@@ -546,7 +544,7 @@
                                 group.groupStatistics();
                         }
                         if (mavenParameters->clsf->hasModel()
-                            && group.goodPeakCount < mavenParameters->minGoodPeakCount)
+                            && group.goodPeakCount < mavenParameters->minGoodGroupCount)
                                 continue;
                         if (mavenParameters->clsf->hasModel()
                             && group.maxQuality < mavenParameters->minQuality)
@@ -633,140 +631,7 @@
         qDebug() << "processSlices() Groups=" << groupCount;
         qDebug() << "processSlices() Peaks=" << peakCount;
         qDebug() << "processSlices() done. " << timer.elapsed() << " sec.";
-=======
-	
-		vector<EIC*> eics;
-		// for all the slies, find EICs
-		#pragma omp ordered
-		eics = pullEICs(slice, mavenParameters->samples,
-				EicLoader::PeakDetection, mavenParameters->eic_smoothingWindow,
-				mavenParameters->eic_smoothingAlgorithm, mavenParameters->amuQ1,
-				mavenParameters->amuQ3,
-				mavenParameters->baseline_smoothingWindow,
-				mavenParameters->baseline_dropTopX);
-
-		//qDebug() << "End pulling EICs";
-		
-		float eicMaxIntensity = 0;
-
-		for (unsigned int j = 0; j < eics.size(); j++) {
-			eicCount++;
-			if (eics[j]->maxIntensity > eicMaxIntensity)
-				eicMaxIntensity = eics[j]->maxIntensity;
-		}
-		if (eicMaxIntensity < mavenParameters->minGroupIntensity) {
-			delete_all(eics);
-			continue;
-		}
-
-		//for ( unsigned int j=0; j < eics.size(); j++ )	eics[j]->getPeakPositions(eic_smoothingWindow);
-		vector<PeakGroup> peakgroups = EIC::groupPeaks(eics,
-				mavenParameters->eic_smoothingWindow,
-				mavenParameters->grouping_maxRtWindow);
-
-		//score quality of each group using classifier
-		vector<PeakGroup*> groupsToAppend;
-		for (int j = 0; j < peakgroups.size(); j++) {
-			PeakGroup& group = peakgroups[j];
-			group.computeAvgBlankArea(eics);
-			group.groupStatistics();
-			groupCount++;
-			peakCount += group.peakCount();
-
-			if (mavenParameters->clsf->hasModel()) {
-				mavenParameters->clsf->classify(&group);
-				group.groupStatistics();
-			}
-			if (mavenParameters->clsf->hasModel()
-					&& group.goodPeakCount < mavenParameters->minGoodGroupCount)
-				continue;
-			if (mavenParameters->clsf->hasModel()
-					&& group.maxQuality < mavenParameters->minQuality)
-				continue;
-			// if (group.blankMean*minBlankRatio > group.sampleMean ) continue;
-			if (group.blankMax * mavenParameters->minSignalBlankRatio
-					> group.maxIntensity)
-				continue;
-			if (group.maxNoNoiseObs < mavenParameters->minNoNoiseObs)
-				continue;
-			if (group.maxSignalBaselineRatio
-					< mavenParameters->minSignalBaseLineRatio)
-				continue;
-			if (group.maxIntensity < mavenParameters->minGroupIntensity)
-				continue;
-
-			if (compound)
-				group.compound = compound;
-			if (!slice->srmId.empty())
-				group.srmId = slice->srmId;
-
-			//update peak group rank using rt difference b/w compound's expectedRt and peak groups's RT
-			if (mavenParameters->matchRtFlag && compound != NULL
-					&& compound->expectedRt > 0) {
-				float rtDiff = abs(compound->expectedRt - (group.meanRt));
-				group.expectedRtDiff = rtDiff;
-				group.groupRank = rtDiff * rtDiff * (1.1 - group.maxQuality)
-						* (1 / log(group.maxIntensity + 1)); //TODO Formula to rank groups
-				if (group.expectedRtDiff > mavenParameters->compoundRTWindow)
-					continue;
-			} else {
-				group.groupRank = (1.1 - group.maxQuality)
-						* (1 / log(group.maxIntensity + 1));
-			}
-
-			groupsToAppend.push_back(&group);
-		}
-
-		//sort groups according to their rank
-		std::sort(groupsToAppend.begin(), groupsToAppend.end(),
-				PeakGroup::compRankPtr);
-
-		for (int j = 0; j < groupsToAppend.size(); j++) {
-			//check for duplicates	and append group
-			if (j >= mavenParameters->eicMaxGroups)
-				break;
-
-			PeakGroup* group = groupsToAppend[j];
-			bool ok = addPeakGroup(*group);
-
-			//force insert when processing compounds.. even if duplicated
-			if (ok == false && compound != NULL)
-				mavenParameters->allgroups.push_back(*group);
-		}
-
-		//cleanup
-		delete_all(eics);
-
-		if (mavenParameters->allgroups.size()
-				> mavenParameters->limitGroupCount) {
-			cerr << "Group limit exceeded!" << endl;
-		  #pragma omp cancel for	
-		  //break;
-		}
-
-		//		if (stopped())
-		//		break;
-
-		if (mavenParameters->showProgressFlag && s % 10 == 0) {
-
-			QString progressText = "Found "
-					+ QString::number(mavenParameters->allgroups.size())
-					+ " groups";
-			/*TODO: Fix emit update progress of slices.
-			 emit(
-			 updateProgressBar(progressText, s + 1,
-			 std::min((int) slices.size(), limitGroupCount)));
-			 */
-		}
-	}
-
-	qDebug() << "processSlices() Slices=" << slices.size();
-	qDebug() << "processSlices() EICs=" << eicCount;
-	qDebug() << "processSlices() Groups=" << groupCount;
-	qDebug() << "processSlices() Peaks=" << peakCount;
-	qDebug() << "processSlices() done. " << timer.elapsed() << " sec.";
->>>>>>> 91ab40bd
-//cleanup();
+        //cleanup();
 }
 
 bool PeakDetector::addPeakGroup(PeakGroup& grp1) {
