#include "mavenparameters.h"

MavenParameters::MavenParameters() {

<<<<<<< HEAD
        clsf = NULL; //initially classifier is not loaded

        alignSamplesFlag = false;
        processMassSlicesFlag = false;
        pullIsotopesFlag = false;
        matchRtFlag = false;
        checkConvergance = false;

        outputdir = "reports" + string(DIR_SEPARATOR_STR);

        writeCSVFlag = false;
        ionizationMode = -1;
        keepFoundGroups = true;
        showProgressFlag = true;

        mzBinStep = 0.01;
        rtStepSize = 20;
        ppmMerge = 30;
        avgScanTime = 0.2;

        limitGroupCount = INT_MAX;

        //peak detection
        eic_smoothingWindow = 10;
        eic_smoothingAlgorithm = 0;
        baseline_smoothingWindow = 5;
        baseline_dropTopX = 40;

        //peak grouping across samples
        grouping_maxRtWindow = 0.5;

        //peak filtering criteria
        minGoodPeakCount = 1;
        minSignalBlankRatio = 2;
        minNoNoiseObs = 1;
        minSignalBaseLineRatio = 2;
        minGroupIntensity = 500;
        minQuality = 0.5;

        compoundPPMWindow = 10;
        compoundRTWindow = 2;
        eicMaxGroups = INT_MAX;

        amuQ1 = 0.25;
        amuQ3 = 0.3;

        maxIsotopeScanDiff = 10;
        maxNaturalAbundanceErr = 100;
        minIsotopicCorrelation = 0;
        C13Labeled = false;
        N15Labeled = false;
        S34Labeled = false;
        D2Labeled = false;
=======
	clsf = NULL;	//initially classifier is not loaded

	alignSamplesFlag = false;
	processAllSlices = false;
	pullIsotopesFlag = false;
	matchRtFlag = false;
	checkConvergance = false;

	outputdir = "reports" + string(DIR_SEPARATOR_STR);

	writeCSVFlag = false;
	ionizationMode = -1;
	keepFoundGroups = true;
	showProgressFlag = true;

	mzBinStep = 0.01;
	rtStepSize = 20;
	ppmMerge = 30;
	avgScanTime = 0.2;

	limitGroupCount = INT_MAX;

	//peak detection
	eic_smoothingWindow = 10;
	eic_smoothingAlgorithm = 0;
	baseline_smoothingWindow = 5;
	baseline_dropTopX = 40;

	//peak grouping across samples
	grouping_maxRtWindow = 0.5;

	//peak filtering criteria
	minGoodGroupCount = 1;
	minSignalBlankRatio = 2;
	minNoNoiseObs = 1;
	minSignalBaseLineRatio = 2;
	minGroupIntensity = 500;
	minQuality = 0.5;

	compoundPPMWindow = 10;
	compoundRTWindow = 2;
	eicMaxGroups = INT_MAX;

	amuQ1 = 0.25;
	amuQ3 = 0.3;

	maxIsotopeScanDiff = 10;
	maxNaturalAbundanceErr = 100;
	minIsotopicCorrelation = 0;
	C13Labeled = false;
	N15Labeled = false;
	S34Labeled = false;
	D2Labeled = false;
>>>>>>> 91ab40bd

}

void MavenParameters::setAverageScanTime() {
        if (samples.size() > 0)
                avgScanTime = samples[0]->getAverageFullScanTime();
}

/**
 * MavenParameters::setIonizationMode In this the mode is selected my looking
 * at the first sample polarity
 */
void MavenParameters::setIonizationMode() {
        if (samples.size() > 0 && samples[0]->getPolarity() > 0)
                ionizationMode = +1;
        else
                ionizationMode = -1;  //set ionization mode for compound matching
}

void MavenParameters::setSamples(vector<mzSample*>&set) {
        samples = set;
        setAverageScanTime();
}

void MavenParameters::cleanup() {
        allgroups.clear();
}

void MavenParameters::printSettings() {
        cerr << "#Output folder=" << outputdir << endl;
        cerr << "#ionizationMode=" << ionizationMode << endl;
        cerr << "#keepFoundGroups=" << keepFoundGroups << endl;
        cerr << "#showProgressFlag=" << showProgressFlag << endl;

        cerr << "#rtStepSize=" << rtStepSize << endl;
        cerr << "#ppmMerge=" << ppmMerge << endl;
        cerr << "#avgScanTime=" << avgScanTime << endl;

//peak detection
        cerr << "#eic_smoothingWindow=" << eic_smoothingWindow << endl;

//peak grouping across samples
        cerr << "#grouping_maxRtWindow=" << grouping_maxRtWindow << endl;

//peak filtering criteria
<<<<<<< HEAD
        cerr << "#minGoodPeakCount=" << minGoodPeakCount << endl;
        cerr << "#minSignalBlankRatio=" << minSignalBlankRatio << endl;
        cerr << "#minNoNoiseObs=" << minNoNoiseObs << endl;
        cerr << "#minSignalBaseLineRatio=" << minSignalBaseLineRatio << endl;
        cerr << "#minGroupIntensity=" << minGroupIntensity << endl;
=======
	cerr << "#minGoodGroupCount=" << minGoodGroupCount << endl;
	cerr << "#minSignalBlankRatio=" << minSignalBlankRatio << endl;
	cerr << "#minNoNoiseObs=" << minNoNoiseObs << endl;
	cerr << "#minSignalBaseLineRatio=" << minSignalBaseLineRatio << endl;
	cerr << "#minGroupIntensity=" << minGroupIntensity << endl;
>>>>>>> 91ab40bd

//compound detection setting
        cerr << "#compoundPPMWindow=" << compoundPPMWindow << endl;
        cerr << "#compoundRTWindow=" << compoundRTWindow << endl;
}<|MERGE_RESOLUTION|>--- conflicted
+++ resolved
@@ -2,11 +2,10 @@
 
 MavenParameters::MavenParameters() {
 
-<<<<<<< HEAD
         clsf = NULL; //initially classifier is not loaded
 
         alignSamplesFlag = false;
-        processMassSlicesFlag = false;
+        processAllSlices = false;
         pullIsotopesFlag = false;
         matchRtFlag = false;
         checkConvergance = false;
@@ -35,7 +34,7 @@
         grouping_maxRtWindow = 0.5;
 
         //peak filtering criteria
-        minGoodPeakCount = 1;
+        minGoodGroupCount = 1;
         minSignalBlankRatio = 2;
         minNoNoiseObs = 1;
         minSignalBaseLineRatio = 2;
@@ -56,61 +55,6 @@
         N15Labeled = false;
         S34Labeled = false;
         D2Labeled = false;
-=======
-	clsf = NULL;	//initially classifier is not loaded
-
-	alignSamplesFlag = false;
-	processAllSlices = false;
-	pullIsotopesFlag = false;
-	matchRtFlag = false;
-	checkConvergance = false;
-
-	outputdir = "reports" + string(DIR_SEPARATOR_STR);
-
-	writeCSVFlag = false;
-	ionizationMode = -1;
-	keepFoundGroups = true;
-	showProgressFlag = true;
-
-	mzBinStep = 0.01;
-	rtStepSize = 20;
-	ppmMerge = 30;
-	avgScanTime = 0.2;
-
-	limitGroupCount = INT_MAX;
-
-	//peak detection
-	eic_smoothingWindow = 10;
-	eic_smoothingAlgorithm = 0;
-	baseline_smoothingWindow = 5;
-	baseline_dropTopX = 40;
-
-	//peak grouping across samples
-	grouping_maxRtWindow = 0.5;
-
-	//peak filtering criteria
-	minGoodGroupCount = 1;
-	minSignalBlankRatio = 2;
-	minNoNoiseObs = 1;
-	minSignalBaseLineRatio = 2;
-	minGroupIntensity = 500;
-	minQuality = 0.5;
-
-	compoundPPMWindow = 10;
-	compoundRTWindow = 2;
-	eicMaxGroups = INT_MAX;
-
-	amuQ1 = 0.25;
-	amuQ3 = 0.3;
-
-	maxIsotopeScanDiff = 10;
-	maxNaturalAbundanceErr = 100;
-	minIsotopicCorrelation = 0;
-	C13Labeled = false;
-	N15Labeled = false;
-	S34Labeled = false;
-	D2Labeled = false;
->>>>>>> 91ab40bd
 
 }
 
@@ -156,19 +100,12 @@
         cerr << "#grouping_maxRtWindow=" << grouping_maxRtWindow << endl;
 
 //peak filtering criteria
-<<<<<<< HEAD
-        cerr << "#minGoodPeakCount=" << minGoodPeakCount << endl;
+        cerr << "#minGoodGroupCount=" << minGoodGroupCount << endl;
         cerr << "#minSignalBlankRatio=" << minSignalBlankRatio << endl;
         cerr << "#minNoNoiseObs=" << minNoNoiseObs << endl;
         cerr << "#minSignalBaseLineRatio=" << minSignalBaseLineRatio << endl;
         cerr << "#minGroupIntensity=" << minGroupIntensity << endl;
-=======
-	cerr << "#minGoodGroupCount=" << minGoodGroupCount << endl;
-	cerr << "#minSignalBlankRatio=" << minSignalBlankRatio << endl;
-	cerr << "#minNoNoiseObs=" << minNoNoiseObs << endl;
-	cerr << "#minSignalBaseLineRatio=" << minSignalBaseLineRatio << endl;
-	cerr << "#minGroupIntensity=" << minGroupIntensity << endl;
->>>>>>> 91ab40bd
+
 
 //compound detection setting
         cerr << "#compoundPPMWindow=" << compoundPPMWindow << endl;
