#ifndef MZSAMPLE_H
#define MZSAMPLE_H

#include <iostream>
#include <fstream>
#include <string>
#include <vector>
#include <deque>
#include <set>
#include <map>
#include <sstream>
#include <cstring>
#include  <limits.h>
#include  <float.h>
#include <iomanip>
#include "assert.h"
#include "pugixml.hpp"
#include "base64.h"
#include "statistics.h"
#include "mzUtils.h"
#include "mzPatterns.h"
#include "mzFit.h"
#include "mzMassCalculator.h"
#include "Matrix.h"
#include "EIC.h"

#ifdef ZLIB
#include <zlib.h>
#endif


#ifdef CDFPARSER
#include "../libcdfread/ms10.h"
#endif

#if defined(WIN32) || defined(WIN64)
#define strncasecmp strnicmp
#define isnan(x) ((x) = (x))
#endif /* Def WIN32 or Def WIN64 */

class mzSample;
class Scan;
class Peak;
class PeakGroup;
class mzSlice;
class EIC;
class Compound;
class Adduct;
class mzLink;
class Reaction;
class MassCalculator;
class ChargedSpecies;

using namespace pugi;
using namespace mzUtils;
using namespace std;


/**
 * @class mzPoint
 * @ingroup libmaven
 * @brief Wrapper class for Point
 * @author Elucidata
 */
class mzPoint {
    public:

        /**
         * [Constructor for mzPoint]
         */
        mzPoint() {x=y=z=0; }

        /**
          [Constructor for mzPoint]
          @param ix    ix.
          @param iy    iy.
          @param iz 		iz.
          */
        mzPoint(double ix,double iy,double iz) { x=ix; y=iy; z=iz; }

        mzPoint& operator=(const mzPoint& b) { x=b.x; y=b.y; z=b.z; return *this;}

        /**
         * [compare with x]
         * @method compX
         * @param  a     [Point a]
         * @param  b     [Point b]
         * @return [bool less or more]
         */
        static bool compX(const mzPoint& a, const mzPoint& b ) { return a.x < b.x; }

        /**
         * [compare with y]
         * @method compY
         * @param  a     [Point a]
         * @param  b     [Point b]
         * @return [bool less or more]
         */
        static bool compY(const mzPoint& a, const mzPoint& b ) { return a.y < b.y; }

        /**
         * [compare with z]
         * @method compZ
         * @param  a     [Point a]
         * @param  b     [Point b]
         * @return [bool less or more]
         */
        static bool compZ(const mzPoint& a, const mzPoint& b ) { return a.z < b.z; }

        double x,y,z;
};

/**
 * @class Scan
 * @ingroup libmaven
 * @brief Wrapper class for a MS Scan.
 * @author Elucidata
 */
class Scan {
    public:

        /**
          [Constructor for mzPoint]
          @param sample    [metabolite sample].
          @param scannum   number of scans.
          @param mslevel 	MS level
          @param rt 				retention time
          @param precursorMz precursor mz ration
          @param polarity ionization mode.
          */
        Scan(mzSample* sample, int scannum, int mslevel, float rt, float precursorMz, int polarity);

        /**
         * [copy constructor]
         * @method deepcopy
         * @param  b        [Scan pointer]
         */
        void deepcopy(Scan* b);

        /**
         * [number of observations]
         * @method nobs
         * @return [number of observations]
         */
        inline unsigned int nobs() const { return mz.size(); }

        /**
         * [get samples]
         * @method getSample
         * @return [sample]
         */
        inline mzSample* getSample() { return sample; }

        /**
         * [finds matching m/zs in a given range]
         * @method findMatchingMzs
         * @return [returns an integer vector between the min and max m/z value]
         */
        vector<int> findMatchingMzs(float mzmin, float mzmax); //TODO why int vector?

        /**
         * [finds highest intensity position]
         * @method findHighestIntensityPos
         * @param  mz                      [m/z value]
         * @param  ppm                     [ppm window]
         * @return [highest intensity value for an m/z with a ppm window]
         */
        int findHighestIntensityPos(float mz, float ppm);

        /**
         * [checks if an input m/z value is in the m/z total list]
         * @method hasMz
         * @param  mz    [input m/z value]
         * @param  ppm   [ppm window]
         * @return [returns true if input m/z exists, otherwise false]
         */
        bool hasMz(float mz, float ppm);

        /**
         * [Checks if the data is centroided]
         * @method isCentroided
         * @return [return true if data is centroided else false]
         */
        bool isCentroided() const { return centroided; }

        /**
         * [Checks if the data is not centroided]
         * @method isProfile
         * @return [returns true if data is not centroided else false]
         */
        bool isProfile()   const  { return !centroided; }

        /**
         * [Gets the polarity of the scan]
         * @method getPolarity
         * @return [Returns the polarity of the scan (+1 for positive, -1 for
         * negative and 0 for neutral)]
         */
        inline int getPolarity() const { return polarity; }

        /**
         * [Sets the polarity of a scan]
         * @method setPolarity
         * @param  x 	[polarity to be set (+1 for positive, -1 for negative and 0
         * for neutral)]
         */
        void  setPolarity(int x) { polarity = x; }

        /**
         * [Calculate the sum of all the intensities for a scan]
         * @method totalIntensity
         * @return [returns the sum of all the intensities for a scan]
         */
        int totalIntensity() const { int sum=0; for(unsigned int i=0;i<intensity.size();i++) sum += intensity[i]; return sum; }

        /**
         * [return pairing of m/z, intensity values for top intensities.
         * intensities are normalized to a maximum intensity in a scan * 100]
         * @param minFracCutoff [specfies mininum relative intensity; for example
         * 0.05, filters out all intensites below 5% of maxium scan intensity]
         * @return
         */
        vector<pair<float,float> > getTopPeaks(float minFracCutoff);

        /**
         * [generate multi charges series..endingin in change Zx,Mx]
         * @param Mx []
         * @param
         */
        vector<float> chargeSeries(float Mx, unsigned int Zx); //TODO what does this do chargeSeries?

        /**
         * [Deconvolution]
         * @method deconvolute
         * @param  mzfocus                []
         * @param  noiseLevel             []
         * @param  ppmMerge               []
         * @param  minSigNoiseRatio       []
         * @param  minDeconvolutionCharge []
         * @param  maxDeconvolutionCharge []
         * @param  minDeconvolutionMass   []
         * @param  maxDeconvolutionMass   []
         * @param  minChargedStates       []
         * @return []
         */
        ChargedSpecies* deconvolute(float mzfocus, float noiseLevel, float ppmMerge, float minSigNoiseRatio, int minDeconvolutionCharge, int maxDeconvolutionCharge, int minDeconvolutionMass, int maxDeconvolutionMass, int minChargedStates );
        //TODO deconvolute

        /**
         * [centroid the data]
         * @method simpleCentroid
         */
        void  simpleCentroid();

        /**
         * [removes intensities from scan that lower than X]
         * @method intensityFilter
         * @param  minIntensity    [X: minimum intensity]
         */
        void  intensityFilter( int minIntensity);

        /**
         * [removes intensities from scan that lower than X]
         * @method quantileFilter
         * @param  minQuantile    [X: minimum Quantile]
         */
        void  quantileFilter(int minQuantile);

        /**
         * [prints the summary of fields in Scan class]
         * @method summary
         */
        void  summary();

        float rt;
        int   scannum;
        float precursorMz;
        float productMz;
        float collisionEnergy;
        int mslevel;
        bool centroided;

        vector <float> intensity;
        vector <float> mz;
        string scanType;
        string filterLine;
        mzSample* sample;

        /**
         * [compare retention times of two scans]
         * @method compRt
         * @param  a      [Scan 1]
         * @param  b      [Scan 2]
         * @return [True if Scan 1 has lower retention time than Scan b, else false]
         */
        static bool compRt(Scan* a, Scan* b ) { return a->rt < b->rt; }

        /**
         * [compare precursor m/z of two samples]
         * @method compPrecursor
         * @param  a             [Scan 1]
         * @param  b             [Scan 2]
         * @return [True if Scan 1 has lower precursor m/z than Scan b, else false]
         */
        static bool compPrecursor(Scan* a, Scan* b ) { return a->precursorMz < b->precursorMz; }

        /**
         * [default comparision operation]
         */
        bool operator< (const Scan& b) const { return rt < b.rt; }

        int polarity;

    private:


        struct ParentData {
            float parentPeakIntensity;
            bool flag;
        };

        ParentData *parentdata,p;

        struct BrotherData {
            float expectedMass;    
            int countMatches;
            float totalIntensity;
            int upCount;
            int downCount;
            int minZ;
            int maxZ;
        };

        ofstream file;
        BrotherData *brotherdata,b;
        void initialiseBrotherData(int z, float mzfocus);
        void updateBrotherDataIfPeakFound(int loopdirection, int ii, bool *flag, bool *lastMatched, float *lastIntensity, float noiseLevel, float ppmMerge);
        void updateChargedSpeciesDataAndFindQScore(ChargedSpecies* x, int z,float mzfocus, float noiseLevel, float ppmMerge, int minChargedStates);
        void findBrotherPeaks (ChargedSpecies* x, float mzfocus, float noiseLevel, float ppmMerge,int minDeconvolutionCharge, int maxDeconvolutionCharge, int minDeconvolutionMass, int maxDeconvolutionMass, int minChargedStates);
        bool setParentPeakData(float mzfocus, float noiseLevel, float ppmMerge, float minSigNoiseRatio);
        void findError(ChargedSpecies* x);

        vector<float> smoothenIntensitites();
        void findLocalMaximaInIntensitySpace(int vsize, vector<float> *cMz, vector<float> *cIntensity, vector<float> *spline);
        void updateIntensityWithTheLocalMaximas(vector<float> *cMz, vector<float> *cIntensity);
};


/**
 * @class mzSlice
 * @ingroup libmaven
 * @brief Wrapper class for a MS Scan Slice.
 * @author Elucidata
 */
class mzSlice {
    public:
        mzSlice(float a, float b, float c, float d) {
            mzmin = a;
            mzmax = b;
            rtmin = c;
            rtmax = d;
            mz = a + (b - a) / 2;
            rt = c + (d - c) / 2;
            compound = NULL;
            ionCount = 0;
        }
        // TODO: Sabu commented this.
        /*mzSlice(float a, float b) {
          mz = mzmin = mzmax = a;
          rt = rtmin = rtmax = b;
        // ionCount=c;  Naman: reassigned below with 0
        compound = NULL;
        ionCount = 0;
        }*/

        mzSlice(string filterLine) {
            mzmin = mzmax = rtmin = rtmax = mz = rt = ionCount = 0;
            compound = NULL;
            srmId = filterLine;  // naman: Consider performing initialization in
            // initialization list.
        }

        mzSlice() {
            mzmin = mzmax = rtmin = rtmax = mz = rt = ionCount = 0;
            compound = NULL;
        }
        // TODO: commented by Sabu
        /*
        mzSlice(const mzSlice& b) {
            mzmin = b.mzmin;
            mzmax = b.mzmax;
            rtmin = b.rtmin;
            rtmax = b.rtmax;
            ionCount = b.ionCount;
            mz = b.mz;
            rt = b.rt;
            compound = b.compound;
            srmId = b.srmId;
        }
        */

        mzSlice& operator= (const mzSlice& b) { 
            mzmin = b.mzmin;
            mzmax = b.mzmax;
            rtmin = b.rtmin;
            rtmax = b.rtmax;
            ionCount = b.ionCount;
            compound = b.compound; 
            srmId = b.srmId; //naman: Consider performing initialization in initialization list.
            mz = b.mz;
            rt = b.rt;
            return *this;
        }

        float mzmin;
        float mzmax;
        float rtmin;
        float rtmax;
        float mz;
        float rt;
        float ionCount;
        Compound* compound;
        string srmId;

        /**
         * [compare intensity of two samples]
         * @method compIntensity
         * @param  a             [Scan 1]
         * @param  b             [Scan 2]
         * @return [True if Scan 1 has lower intensity than Scan b, else false]
         */
        static bool compIntensity(const mzSlice* a, const mzSlice* b ) { return b->ionCount < a->ionCount; }

        /**
         * [compare m/z of two samples]
         * @method compMz
         * @param  a             [Scan 1]
         * @param  b             [Scan 2]
         * @return [True if Scan 1 has lower m/z than Scan b, else false]
         */
        static bool compMz(const mzSlice* a, const mzSlice* b ) { return a->mz < b->mz; }

        /**
         * [compare retention time of two samples]
         * @method compRt
         * @param  a             [Scan 1]
         * @param  b             [Scan 2]
         * @return [True if Scan 1 has lower retention time than Scan b, else false]
         */
        static bool compRt(const mzSlice* a, const mzSlice* b ) { return a->rt < b->rt; }
        bool operator< (const mzSlice* b) const { return mz < b->mz; }


        bool calculateMzMinMax(float CompoundppmWindow, int ionizationMode);

        void calculateRTMinMax(bool matchRtFlag, float compoundRTWindow);

        void setSRMId();


};


/**
 * @class mzLink
 * @ingroup libmaven
 * @brief Wrapper class for a link between two mzs.  @author Elucidata
 */
class mzLink {
    public:
        float mz1;
        float mz2; void* data1; void* data2; float value1; float value2; string note; mzLink(); mzLink( int a, int b, string n ); mzLink( float a,float b, string n ); ~mzLink(){} float correlation; /** [compare m/z of two links] @method compMz @param  a             [Link 1] @param  b             [Link 2] @return [True if Link 1 has lower m/z than Link b, else false] */ static bool compMz(const mzLink& a, const mzLink& b ) { return a.mz1 < b.mz1; } /** [compare correlation of two links] @method compMz @param  a             [Link 1] @param  b             [Link 2] @return [True if Link 1 has lower correlation than Link b, else false] */ static bool compCorrelation(const mzLink& a, const mzLink& b) { return a.correlation > b.correlation; } }; /** @class mzSample @ingroup libmaven @brief Wrapper class for a sample.  @author Elucidata */ class mzSample { private: void sampleNameing(const char* filename); void checkSampleBlank(const char* filename);

            void setInstrumentSettigs(xml_document & doc,xml_node spectrumstore);

            void parseMzXMLData(xml_document & staticdoc,xml_node spectrumstore);

            xml_node getmzXMLSpectrumData(xml_document & doc,const char* filename);

            float parseRTFromMzXML(xml_attribute & attr);

            static int parsePolarityFromMzXML(xml_attribute & attr);

            static int getPolarityFromfilterLine(string filterLine);

            vector<float> parsePeaksFromMzXML(const xml_node& scan);

            void populateMzAndIntensity(vector<float> mzint, Scan* _scan);

            void populateFilterline(string filterLine,  Scan* _scan);

            void loadAnySample(const char* filename);

            //TODO: This should be moved 
            static string getFileName(const string& filename);


            public:

            mzSample();
            ~mzSample();

            /**
             * [load from file]
             * @method loadSample
             * @param  filename   [input string filename]
             */
            void loadSample(const char* filename);

            /**
             * [load data from mzData file]
             * @method parseMzData
             * @param  char        [mzData file]
             */
            void parseMzData(const char*);

            /**
             * [load data from mzCSV file]
             * @method parseMzData
             * @param  char        [mzCSV file]
             */
            void parseMzCSV(const char*);

            /**
             * [load data from mzXML file]
             * @method parseMzXML
             * @param  char*        [mzXML file]
             */
            void parseMzXML(const char*);

            /**
             * [load data from mzML file]
             * @method parseMzML
             * @param  char*        [mzML file]
             */
            void parseMzML(const char*);

            /**
             * [load netcdf file]
             * @method parseCDF
             * @param  filename   [netcdf file]
             * @param  is_verbose [verbose or not]
             * @return            [int]
             */
            int  parseCDF (const char *filename, int is_verbose);

            /**
             * [parse individual scan]
             * @method parseMzXMLScan
             * @param  scan           [scan]
             * @param  scannum        [scan number]
             */
            void parseMzXMLScan(const xml_node& scan, int scannum);

            /**
             * [write mzCSV file]
             * @method writeMzCSV
             * @param  char*           [character pointer]
             */
            void writeMzCSV (const char*);


            static map<string,string> mzML_cvParams(xml_node node);

            /**
             * [parse MzML Chromatogrom List]
             * @method parseMzMLChromatogromList
             * @param  xml_node                  [xml node]
             */
            void parseMzMLChromatogromList(xml_node);

            /**
             * [parse MzML Spectrum List]
             * @method parseMzMLSpectrumList
             * @param  xml_node              [xml node]
             */
            void parseMzMLSpectrumList(xml_node);

            /**
             * [print info about sample]
             * @method summary
             */
            void summary();

            /**
             * [compute min and max values for mz and rt]
             * @method calculateMzRtRange
             */
            void calculateMzRtRange();

            /**
             * [average time difference between scans]
             * @method getAverageFullScanTime
             * @return average scan time
             */
            float getAverageFullScanTime();

            /**
             * [srm->scan mapping for QQQ]
             * @method enumerateSRMScans
             */
            void enumerateSRMScans();

            /**
             * [find correlation in EIC space]
             * @method correlation
             * @param  mz1         [m/z for first sample]
             * @param  mz2         [m/z for second sample]
             * @param  ppm         [ppm window]
             * @param  rt1         [retention time for first sample]
             * @param  rt2         [retention time for second sample]
             * @return [correlation]
             */
            float correlation(float mz1,  float mz2, float ppm, float rt1, float rt2 );

            /**
             * [get normalization constant]
             * @method getNormalizationConstant
             * @return [normalization constant]
             */
            float getNormalizationConstant() const { return _normalizationConstant; }

            /**
             * [set Normalization Constant]
             * @method setNormalizationConstant
             * @param  x                        [normalization constant]
             */
            void  setNormalizationConstant(float x) { _normalizationConstant = x; }

            /**
             * [get indexes for a given scan]
             * @method getScan
             * @param  scanNum [number of scans]
             * @return [pointer to Scan]
             */
            Scan* getScan(unsigned int scanNum);

            /**
             * [get Average Scan]
             * @method getAverageScan
             * @param  rtmin          [minimum retention time]
             * @param  rtmax          [maximum retention time]
             * @param  mslevel        [MS Level]
             * @param  polarity       [ionization mode/polarity]
             * @param  resolution     [mass resolution of the MS machine]
             * @return [pointer to Scan]
             */
            Scan* getAverageScan(float rtmin, float rtmax, int mslevel, int polarity, float resolution);

            /**
             * [get eic based on minMz, maxMz, minRt, maxRt,mslevel]
             * @param  mzmin   [minimum m/z]
             * @param  mzmax   [maximum m/z]
             * @param  rtmin   [minimum retention time]
             * @param  rtmax   [maximum retention time]
             * @param  mslevel [MS Level]
             * @return         [pointer to EIC]
             */
            EIC* getEIC(float mzmin,float mzmax, float rtmin, float rtmax, int mslevel);


            /**
             * [get eic based on srmId]
             * @method getEIC
             * @param  srmId  [single reaction monitoring ID]
             * @return [pointer to EIC]
             */
            EIC* getEIC(string srmId);

            /**
             * [get EIC]
             * @method getEIC
             * @param  precursorMz     [m/z of precur Ion]
             * @param  collisionEnergy [collision Energy]
             * @param  productMz       [m/z of product Ion]
             * @param  amuQ1           [amu in Q1 step]
             * @param  amuQ2           [amu in Q2 step]
             * @return [pointer to EIC]
             */
            EIC* getEIC(float precursorMz, float collisionEnergy, float productMz, float amuQ1, float amuQ2 );

            /**
             * [get Total Ion Chromatogram]
             * @param  rtmin   [minimum retention time]
             * @param  rtmax   [maximum retention time]
             * @param  mslevel [MS level of the MS machine]
             * @return         [pointer to the EIC]
             */
            EIC* getTIC(float rtmin, float rtmax, int mslevel);

            deque <Scan*> scans;
            string sampleName;
            string fileName;
            bool isSelected;
            bool isBlank;

            /**  sample display color, [r,g,b, alpha] */
            float color[4];
            float minMz;
            float maxMz;
            float minRt;
            float maxRt;
            float maxIntensity;
            float minIntensity;
            float totalIntensity;

            /** sample display order */
            int   _sampleOrder;
            bool  _C13Labeled;
            bool  _N15Labeled;

            /**  Feng note: added to track S34 labeling state */
            bool  _S34Labeled;

            /** Feng note: added to track D2 labeling state */
            bool  _D2Labeled;
            float _normalizationConstant;
            string  _setName;

            /**  srm to scan mapping */
            map<string,vector<int> >srmScans;

            /** tags associated with this sample */
            map<string,string> instrumentInfo;

            //saving and restoring retention times

            /** saved retention times prior to alignment */
            vector<float>originalRetentionTimes;

            /**
             * [save Original Retention Times]
             * @method saveOriginalRetentionTimes
             */
            void saveOriginalRetentionTimes();

            /**
             * [restore Original Retention Times]
             * @method restoreOriginalRetentionTimes
             */
            void restoreOriginalRetentionTimes();

            //class functions

            /**
             * [add Scan]
             * @method addScan
             * @param  s       [scan]
             */
            void addScan(Scan*s);

            /**
             * [get Polarity]
             * @method getPolarity
             * @return [polarity of the scan]
             */
            inline int getPolarity() { if( scans.size()>0) return scans[0]->getPolarity(); return 0; }

            /**
             * [scan Count]
             * @method scanCount
             * @return [scan count]
             */
            inline unsigned int   scanCount() const { return(scans.size()); }

            /**
             * [get Sample Name]
             * @method getSampleName
             * @return [name of the sample]
             */
            inline string getSampleName() const { return sampleName; }

            /**
             * [set Sample Order]
             * @method setSampleOrder
             * @param  x              [sample order]
             */
            void setSampleOrder(int x) { _sampleOrder=x; }

            /**
             * [get Sample Order]
             * @method getSampleOrder
             * @return [sample order]
             */
            inline int	  getSampleOrder() const { return _sampleOrder; }

            /**
             * [get Set Name]
             * @method getSetName
             * @return [set name]
             */
            inline string  getSetName()  const { return _setName; }

            /**
             * [set set Name]
             * @method setSetName
             * @param  x          [set name]
             */
            void   setSetName(string x) { _setName=x; }

            /**
             * [set Sample Name]
             * @method setSampleName
             * @param  x             [sample name]
             */
            void   setSampleName(string x) { sampleName=x; }

            /**
             * [get Max retention time]
             * @method getMaxRt
             * @param  samples  [vector of pointer to mzSample]
             * @return [maximum retention time]
             */
            static float getMaxRt(const vector<mzSample*>&samples);

            /**
             * [C13Labeled?]
             * @method C13Labeled
             * @return [true or false]
             */
            bool C13Labeled() const { return _C13Labeled; }

            /**
             * [N15Labeled]
             * @method N15Labeled
             * @return [true or false]
             */
            bool N15Labeled() const { return _N15Labeled; }

            /**
             * [compare Sample Order]
             * @method compSampleOrder
             * @param  a               [sample a]
             * @param  b               [sample b]
             * @return [true if sample order for sample a is less than b else false]
             */
            static bool compSampleOrder(const mzSample* a, const mzSample* b ) { return a->_sampleOrder < b->_sampleOrder; }

            /**
             * [getMinMaxDimentions ]
             * @method getMinMaxDimentions
             * @param  samples             []
             * @return []
             */
            static mzSlice getMinMaxDimentions(const vector<mzSample*>& samples);

            /**
             * [setFilter_minIntensity ]
             * @method setFilter_minIntensity
             * @param  x                      []
             */
            static void setFilter_minIntensity(int x ) { filter_minIntensity=x; }

            /**
             * [setFilter_centroidScans ]
             * @method setFilter_centroidScans
             * @param  x                       []
             */
            static void setFilter_centroidScans( bool x) { filter_centroidScans=x; }

            /**
             * [setFilter_intensityQuantile ]
             * @method setFilter_intensityQuantile
             * @param  x                           []
             */
            static void setFilter_intensityQuantile(int x ) { filter_intensityQuantile=x; }

            /**
             * [setFilter_mslevel ]
             * @method setFilter_mslevel
             * @param  x                 []
             */
            static void setFilter_mslevel(int x ) { filter_mslevel=x; }

            /**
             * [setFilter_polarity ]
             * @method setFilter_polarity
             * @param  x                  []
             */
            static void setFilter_polarity(int x ) { filter_polarity=x; }

            /**
             * [getFilter_minIntensity ]
             * @method getFilter_minIntensity
             * @return []
             */
            static int getFilter_minIntensity() { return filter_minIntensity; }

            /**
             * [getFilter_intensityQuantile ]
             * @method getFilter_intensityQuantile
             * @return []
             */
            static int getFilter_intensityQuantile() { return filter_intensityQuantile; }

            /**
             * [getFilter_centroidScans ]
             * @method getFilter_centroidScans
             * @return []
             */
            static int getFilter_centroidScans() { return filter_centroidScans; }

            /**
             * [getFilter_mslevel ]
             * @method getFilter_mslevel
             * @return []
             */
            static int getFilter_mslevel()  { return filter_mslevel; }

            /**
             * [getFilter_polarity ]
             * @method getFilter_polarity
             * @return []
             */
            static int getFilter_polarity() { return filter_polarity; }


            vector<float> getIntensityDistribution(int mslevel);

            private:
            static int filter_minIntensity;
            static bool filter_centroidScans;
            static int filter_intensityQuantile;
            static int filter_mslevel;
            static int filter_polarity;

        };

/**
 * @class Peak
 * @ingroup libmaven
 * @brief Wrapper class for a peak.
 * @author Elucidata
 */
class Peak {
    public:
        Peak();

        Peak(EIC* e, int p);
        Peak(const Peak& p);
        Peak& operator=(const Peak& o);
        void copyObj(const Peak& o);

        unsigned int pos;
        unsigned int minpos;
        unsigned int maxpos;

        float rt;
        float rtmin;
        float rtmax;
        float mzmin;
        float mzmax;

        unsigned int scan;
        unsigned int minscan;
        unsigned int maxscan;

        /** non corrected sum of all intensities */
        float peakArea;
        /** baseline substracted area */
        float peakAreaCorrected;
        /** top 3 points of the peak */
        float peakAreaTop;
        /** area of the peak divided by total area in the EIC */
        float peakAreaFractional;
        /**  peak rank (sorted by peakAreaCorrected) */
        float peakRank;
        /** not corrected intensity at top of the peak */
        float peakIntensity;
        /** baseline level below the highest point */
        float peakBaseLineLevel;
        /** mz value at the top of the peak */
        float peakMz;
        /** averaged mz value across all points in the peak */
        float medianMz;
        /** mz value across base of the peak */
        float baseMz;
        /** from 0 to 1. indicator of peak goodness */
        float quality;
        /** width of the peak at the baseline */
        unsigned int width;
        /** fit to gaussian curve */
        float gaussFitSigma;
        /** fit to gaussian curve */
        float gaussFitR2;
        int groupNum;

        unsigned int noNoiseObs;
        float noNoiseFraction;
        float symmetry;
        float signalBaselineRatio;
        /** 0 no overlap, 1 perfect overlap */
        float groupOverlap;
        float groupOverlapFrac;

        bool localMaxFlag;

        /** true if peak is from blank sample */
        bool fromBlankSample;

        /** classification label */
        char label;

    private:
        /** pointer to eic */
        EIC* eic;
        /** pointer to sample */
        mzSample *sample;

    public:
        /**
         * [setEIC ]
         * @method setEIC
         * @param  e      []
         */
        void setEIC(EIC* e) { eic=e; }

        /**
         * [getEIC ]
         * @method getEIC
         * @return []
         */
        inline EIC*	 getEIC() { return eic;    }

        /**
         * [hasEIC ]
         * @method hasEIC
         * @return []
         */
        inline bool hasEIC() const { return eic != NULL; }

        /**
         * [getScan ]
         * @method getScan
         * @return []
         */
        Scan* getScan() { if(sample) return sample->getScan(scan); else return NULL; }

        /**
         * [setSample ]
         * @method setSample
         * @param  s         []
         * @return []
         */
        void   setSample(mzSample* s ) { sample=s; }

        /**
         * [getSample ]
         * @method getSample
         * @return []
         */
        inline mzSample* getSample() { return sample; }

        /**
         * [hasSample ]
         * @method hasSample
         * @return []
         */
        inline bool hasSample() const 	{  return sample != NULL; }

        /**
         * [setLabel ]
         * @method setLabel
         * @param  label    []
         */
        void setLabel(char label) { this->label=label;}

        /**
         * [getLabel ]
         * @method getLabel
         * @return []
         */
        inline char getLabel() const { return label;}


        /**
         * [compRt ]
         * @method compRt
         * @param  a      []
         * @param  b      []
         * @return []
         */
        static bool compRt(const Peak& a, const Peak& b ) { return a.rt < b.rt; }

        /**
         * [compIntensity ]
         * @method compIntensity
         * @param  a             []
         * @param  b             []
         * @return []
         */
        static bool compIntensity(const Peak& a, const Peak& b ) { return b.peakIntensity < a.peakIntensity; }

        /**
         * [compArea ]
         * @method compArea
         * @param  a        []
         * @param  b        []
         * @return []
         */
        static bool compArea(const Peak& a, const Peak& b ) { return b.peakAreaFractional < a.peakAreaFractional; }

        /**
         * [compMz ]
         * @method compMz
         * @param  a      []
         * @param  b      []
         * @return []
         */
        static bool compMz(const Peak& a, const Peak& b ) { return a.peakMz < b.peakMz; }

        /**
         * [compSampleName ]
         * @method compSampleName
         * @param  a              []
         * @param  b              []
         * @return []
         */
        static bool compSampleName(const Peak& a, const Peak& b ) { return a.sample->getSampleName() < b.sample->getSampleName(); }

        /**
         * [compSampleOrder ]
         * @method compSampleOrder
         * @param  a               []
         * @param  b               []
         * @return []
         */
        static bool compSampleOrder(const Peak& a, const Peak& b ) { return a.sample->getSampleOrder() < b.sample->getSampleOrder(); }

        /**
         * [overlap ]
         * @method overlap
         * @param  a       []
         * @param  b       []
         * @return []
         */
        inline static float overlap(const Peak& a, const Peak& b) {	return( checkOverlap(a.rtmin, a.rtmax, b.rtmin, b.rtmax)); }
        vector<mzLink> findCovariants();
};

/**
 * @class PeakGroup
 * @ingroup libmaven
 * @brief Wrapper class for a peak group.
 * @author Elucidata
 */
class PeakGroup {

    public:
        enum GroupType {None=0, C13=1, Adduct=2, Fragment=3, Covariant=4, Isotope=5 };     //group types
        enum QType	   {AreaTop=0, Area=1, Height=2, AreaNotCorrected=3, RetentionTime=4, Quality=5, SNRatio=6 };
        PeakGroup();
        PeakGroup(const PeakGroup& o);
        PeakGroup& operator=(const PeakGroup& o);

        bool operator==(const PeakGroup* o);
        /**
         * [copyObj ]
         * @method copyObj
         * @param  o       []
         */
        void copyObj(const PeakGroup& o);

        /**
         * [copy ]
         * @method copy
         * @param  o    []
         */
        void copy(const PeakGroup* o);

        ~PeakGroup();

        PeakGroup* parent;
        Compound* compound;

        vector<Peak> peaks;
        deque<PeakGroup> children;

        string srmId;
        string tagString;
        /** classification label */
        char label;
        /**
         * [compound name + tagString + srmid]
         * @method getName
         * @return []
         */
        string getName();

        bool isFocused;

        int groupId;
        int metaGroupId;

        bool deletedFlag;

        float maxIntensity;
        float meanRt;
        float meanMz;
        int totalSampleCount;

        //isotopic information
        float expectedAbundance;
        int   isotopeC13count;

        float minRt;
        float maxRt;
        float minMz;
        float maxMz;

        float blankMax;
        float blankMean;
        unsigned int blankSampleCount;

        int sampleCount;
        float sampleMean;
        float sampleMax;

        unsigned int maxNoNoiseObs;
        unsigned int  maxPeakOverlap;
        float maxQuality;
        float maxPeakFracionalArea;
        float maxSignalBaseRatio;
        float maxSignalBaselineRatio;
        int goodPeakCount;
        float expectedRtDiff;
        unsigned int groupRank;

        //for sample contrasts  ratio and pvalue
        float changeFoldRatio;
        float changePValue;

        /**
         * [hasSrmId ]
         * @method hasSrmId
         * @return []
         */
        bool  	hasSrmId() const   { return srmId.empty(); }

        /**
         * [setSrmId ]
         * @method setSrmId
         * @param  id       []
         * @return []
         */
        void  	setSrmId(string id)	  { srmId=id; }

        /**
         * [getSrmId ]
         * @method getSrmId
         * @return []
         */
        inline  string getSrmId() const { return srmId; }


        /**
         * [isPrimaryGroup ]
         * @method isPrimaryGroup
         * @return []
         */
        bool isPrimaryGroup();

        /**
         * [hasCompoundLink ]
         * @method hasCompoundLink
         * @return []
         */
        inline bool hasCompoundLink() const  { if(compound != NULL) return true ; return false; }

        /**
         * [isEmpty ]
         * @method isEmpty
         * @return []
         */
        inline bool isEmpty() const   { if(peaks.size() == 0) return true; return false; }

        /**
         * [peakCount ]
         * @method peakCount
         * @return []
         */
        inline unsigned int peakCount()  const { return peaks.size(); 	  }

        /**
         * [childCount ]
         * @method childCount
         * @return []
         */
        inline unsigned int childCount() const { return children.size(); }

        /**
         * [getCompound ]
         * @method getCompound
         * @return []
         */
        inline Compound* getCompound() { return compound; }

        /**
         * [getParent ]
         * @method getParent
         * @return []
         */
        inline PeakGroup* getParent() { return parent; }


        inline vector<Peak>& getPeaks() { return peaks; }


        inline deque<PeakGroup>& getChildren()  { return children; }

        /**
         * [setParent ]
         * @method setParent
         * @param  p         []
         */
        inline void setParent(PeakGroup* p) {parent=p;}

        /**
         * [setLabel ]
         * @method setLabel
         * @param  label    []
         */
        inline void setLabel(char label) { this->label=label;}

        /**
         * [ppmDist ]
         * @method ppmDist
         * @param  cmass   []
         * @return []
         */
        inline float ppmDist(float cmass) { return mzUtils::ppmDist(cmass,meanMz); }

        /**
         * [addPeak ]
         * @method addPeak
         * @param  peak    []
         */
        inline void addPeak(const Peak& peak) { peaks.push_back(peak); peaks.back().groupNum=groupId; }

        /**
         * [addChild ]
         * @method addChild
         * @param  child    []
         */
        inline void addChild(const PeakGroup& child) { children.push_back(child); children.back().parent = this;   }

        /**
         * [getPeak ]
         * @method getPeak
         * @param  sample  []
         * @return []
         */

        Peak* getPeak(mzSample* sample);

        GroupType _type;

        /**
         * [type ]
         * @method type
         * @return []
         */
        inline GroupType type() const { return _type; }
        /**
         * [setType ]
         * @method setType
         * @param  t       []
         */
        inline void setType(GroupType t)  { _type = t; }

        /**
         * [isIsotope ]
         * @method isIsotope
         * @return []
         */
        inline bool isIsotope() const { return _type == Isotope; }

        /**
         * [isFragment ]
         * @method isFragment
         * @return []
         */
        inline bool isFragment() const { return _type == Fragment; }

        /**
         * [isAdduct ]
         * @method isAdduct
         * @return []
         */
        inline bool isAdduct() const {  return _type == Adduct; }

        /**
         * [summary ]
         * @method summary
         */
        void summary();

        /**
         * [groupStatistics ]
         * @method groupStatistics
         */
        void groupStatistics();

        /**
         * [updateQuality ]
         * @method updateQuality
         */
        void updateQuality();

        /**
         * [medianRt ]
         * @method medianRt
         * @return []
         */
        float medianRt();

        /**
         * [meanRtW ]
         * @method meanRtW
         * @return []
         */
        float meanRtW();

        /**
         * [reduce ]
         * @method reduce
         */
        void reduce();

        /**
         * [fillInPeaks ]
         * @method fillInPeaks
         * @param  eics        []
         */
        void fillInPeaks(const vector<EIC*>& eics);

        /**
         * [computeAvgBlankArea ]
         * @method computeAvgBlankArea
         * @param  eics                []
         */
        void computeAvgBlankArea(const vector<EIC*>& eics);

        /**
         * [groupOverlapMatrix ]
         * @method groupOverlapMatrix
         */
        void groupOverlapMatrix();

        /**
         * [getSamplePeak ]
         * @method getSamplePeak
         * @param  sample        []
         * @return []
         */
        Peak* getSamplePeak(mzSample* sample);

        /**
         * [deletePeaks ]
         * @method deletePeaks
         */
        void deletePeaks();

        /**
         * [deletePeak ]
         * @method deletePeak
         * @param  index      []
         * @return []
         */
        bool deletePeak(unsigned int index);

        /**
         * [clear ]
         * @method clear
         */
        void clear();

        /**
         * [deleteChildren ]
         * @method deleteChildren
         */
        void deleteChildren();

        /**
         * [deleteChild ]
         * @method deleteChild
         * @param  index       []
         * @return []
         */
        bool deleteChild(unsigned int index);

        /**
         * [deleteChild ]
         * @method deleteChild
         * @param  child       []
         * @return []
         */
        bool deleteChild(PeakGroup* child);

        /**
         * [copyChildren ]
         * @method copyChildren
         * @param  other        []
         */
        void copyChildren(const PeakGroup& other);

        vector<float> getOrderedIntensityVector(vector<mzSample*>& samples, QType type);

        /**
         * [reorderSamples ]
         * @method reorderSamples
         */
        void reorderSamples();

        /**
         * [compRt ]
         * @method compRt
         * @param  a      []
         * @param  b      []
         * @return []
         */
        static bool compRt(const PeakGroup& a, const PeakGroup& b ) { return(a.meanRt < b.meanRt); }

        /**
         * [compMz ]
         * @method compMz
         * @param  a      []
         * @param  b      []
         * @return []
         */
        static bool compMz(const PeakGroup& a, const PeakGroup& b ) { return(a.meanMz > b.meanMz); }

        /**
         * [compIntensity ]
         * @method compIntensity
         * @param  a             []
         * @param  b             []
         * @return []
         */
        static bool compIntensity(const PeakGroup& a, const PeakGroup& b ) { return(a.maxIntensity > b.maxIntensity); }

        /**
         * [compArea ]
         * @method compArea
         * @param  a        []
         * @param  b        []
         * @return []
         */
        static bool compArea(const PeakGroup& a, const PeakGroup& b ) { return(a.maxPeakFracionalArea > b.maxPeakFracionalArea); }

        /**
         * [compQuality ]
         * @method compQuality
         * @param  a           []
         * @param  b           []
         * @return []
         */
        static bool compQuality(const PeakGroup& a, const PeakGroup& b ) { return(a.maxQuality > b.maxQuality); }
        //static bool compInfoScore(const PeakGroup& a, const PeakGroup& b ) { return(a.informationScore > b.informationScore); }

        /**
         * [compRank ]
         * @method compRank
         * @param  a        []
         * @param  b        []
         * @return []
         */
        static bool compRank(const PeakGroup& a, const PeakGroup& b ) { return(a.groupRank > b.groupRank); }

        /**
         * [compRankPtr ]
         * @method compRankPtr
         * @param  a           []
         * @param  b           []
         * @return []
         */
        static bool compRankPtr(const PeakGroup* a, const PeakGroup* b ) { return(a->groupRank > b->groupRank); }

        /**
         * [compRatio ]
         * @method compRatio
         * @param  a         []
         * @param  b         []
         * @return []
         */
        static bool compRatio(const PeakGroup& a, const PeakGroup& b ) { return(a.changeFoldRatio < b.changeFoldRatio); }

        /**
         * [compPvalue ]
         * @method compPvalue
         * @param  a          []
         * @param  b          []
         * @return []
         */
        static bool compPvalue(const PeakGroup* a, const PeakGroup* b ) { return(a->changePValue< b->changePValue); }

        /**
         * [compC13 ]
         * @method compC13
         * @param  a       []
         * @param  b       []
         * @return []
         */
        static bool compC13(const PeakGroup* a, const PeakGroup* b) { return(a->isotopeC13count < b->isotopeC13count); }

        /**
         * [compMetaGroup ]
         * @method compMetaGroup
         * @param  a             []
         * @param  b             []
         * @return []
         */
        static bool compMetaGroup(const PeakGroup& a, const PeakGroup& b) { return(a.metaGroupId < b.metaGroupId); }
        bool operator< (const PeakGroup* b) const { return this->maxIntensity < b->maxIntensity; }
};

class Compound {
    static MassCalculator* mcalc;

    private:
    PeakGroup _group;			//link to peak group
    bool      _groupUnlinked;

    public:
    Compound(string id, string name, string formula, int charge );
    ~Compound(){}; //empty destructor

    PeakGroup* getPeakGroup() { return &_group; }
    void setPeakGroup(const PeakGroup& group ) { _group = group; _group.compound = this; }
    bool hasGroup()  const   { if(_group.meanMz != 0 ) return true; return false; }
    void clearGroup()  { _group.clear(); }
    void unlinkGroup() { _group.clear(); _groupUnlinked = true; }
    bool groupUnlinked() const { return _groupUnlinked; }

    vector<Reaction*>reactions;
    string id;

    string name;
    string formula;
    string kegg_id;
    string pubchem_id;
    string hmdb_id;
    string alias;

    string srmId;
    float expectedRt;

<<<<<<< HEAD
            int charge;
            float mass;
=======
    int charge;
    float mass;
    float massDelta;
>>>>>>> 081e3134

    //QQQ mapping
    string method_id;
    float precursorMz;	//QQQ parent ion
    float productMz;	//QQQ child ion
    float collisionEnergy; //QQQ collision energy

    string db;			//name of database for example KEGG, ECOCYC.. etc..

    int transition_id;
    vector<float>fragment_mzs;
    vector<float>fragment_intensity;
    vector<string> category;

    float ajustedMass(int charge);
    void addReaction(Reaction* r) { reactions.push_back(r); }
    static bool compMass(const Compound* a, const Compound* b )      { return(a->mass < b->mass);       }
    static bool compName(const Compound* a, const Compound* b )    { return(a->name < b->name);       }
    static bool compFormula(const Compound* a, const Compound* b ) { return(a->formula < b->formula); }
    static bool compReactionCount(const Compound* a, const Compound* b ) { return(a->reactions.size() < b->reactions.size()); }


};

class Pathway {
    public:
        Pathway( string id, string name) {  this->id=id; this->name=name; }
        string id;
        string name;
        vector<Reaction*>reactions;
};

class Isotope {
    public:
        string name;
        double mass;
        double abundance;
        int N15;
        int C13;
        int S34;
        int H2;

        Isotope(string name, float mass, int c=0, int n=0, int s=0, int h=0) {
            this->mass=mass; this->name=name;
            C13=c; N15=n; S34=s; H2=h;
            abundance=0; //naman: was unintialized
        }

        Isotope() {
            mass=0; abundance=0; N15=0; C13=0; S34=0; H2=0;
        }

        Isotope(const Isotope& b) {
            name=b.name; //naman: Consider performing initialization in initialization list.
            mass=b.mass;
            abundance=b.abundance;
            N15=b.N15; S34=b.S34; C13=b.C13; H2=b.H2;
        }

        Isotope& operator=(const Isotope& b) {
            name=b.name; mass=b.mass; abundance=b.abundance;
            N15=b.N15; S34=b.S34; C13=b.C13; H2=b.H2;
            return *this;
        }

};

class  Reaction{
    public:
        Reaction(string db, string id, string name) { this->db  = db; this->id =  id; this->name = name; reversable=false; }
        void addReactant(Compound* r, int s) {  reactants.push_back(r); stoichiometry[r] = s; }
        void addProduct(Compound* p, int s)  {  products.push_back(p); stoichiometry[p] = s; }
        void setReversable(bool r) { reversable = r; }

        string db;
        string id;
        string name;
        deque<Compound*> reactants;
        deque<Compound*> products;
        map<Compound*, int> stoichiometry;
        bool reversable;

};

class Adduct {

    public:
        Adduct(){ isParent=false; mass=0; charge=1; nmol=1; }
        string name;
        int	  nmol;
        float mass;
        float charge;
        bool isParent;

        //given adduct mass compute parent ion mass
        inline float computeParentMass(float mz)  { return  (mz*abs(charge)-mass)/nmol; }
        //given perent compute adduct mass
        inline float computeAdductMass(float pmz) { return (pmz*nmol+mass)/abs(charge); }
};

class Aligner {

<<<<<<< HEAD
	public:
		Aligner();
		void doAlignment(vector<PeakGroup*>& peakgroups);
		vector<double> groupMeanRt();
		double checkFit();
		void Fit();
		void saveFit();
		void restoreFit();
		void setMaxItterations(int x) { maxItterations=x; }
		void setPolymialDegree(int x) { polynomialDegree=x; }

		vector< vector<float> > fit;
		vector<mzSample*> samples;
	private:
		vector<PeakGroup*> allgroups;
		int maxItterations;
		int polynomialDegree;
=======
    public:
        Aligner();
        void doAlignment(vector<PeakGroup*>& peakgroups);
        vector<double> groupMeanRt();
        double checkFit();
        void Fit();
        void saveFit();
        void restoreFit();
        void setMaxItterations(int x) { maxItterations=x; }
        void setPolymialDegree(int x) { polynomialDegree=x; }
    private:
        vector< vector<float> > fit;
        vector<mzSample*> samples;
        vector<PeakGroup*> allgroups;
        int maxItterations;
        int polynomialDegree;
>>>>>>> 081e3134

};

/**
 * @class ChargedSpecies
 * @ingroup libmaven
 * @brief Wrapper class for a charged species.
 * @author Elucidata
 */
class ChargedSpecies{
    public:
        ChargedSpecies(){
            deconvolutedMass=0; minZ=0; maxZ=0; countMatches=0; error=0; upCount=0; downCount=0; scan=NULL; totalIntensity=0; isotopicClusterId=0;
            minRt=maxRt=meanRt=0; istotopicParentFlag=false; minIsotopeMass=0; maxIsotopeMass=0; massDiffectCluster=-100; filterOutFlag=false;
            qscore=0;
        }

        /**
         * parent mass guess
         */
        float deconvolutedMass;
        float error;
        int minZ;
        int maxZ;
        int countMatches;
        float totalIntensity;
        float qscore;
        int upCount;
        int downCount;
        Scan* scan;


        vector<float> observedMzs;
        vector<float> observedIntensities;
        vector<float> observedCharges;

        int isotopicClusterId;
        int massDiffectCluster;
        bool istotopicParentFlag;
        bool filterOutFlag;

        float meanRt;
        float minRt;
        float maxRt;

        vector<ChargedSpecies*> isotopes;
        int minIsotopeMass;
        int maxIsotopeMass;

        /**
         * [compIntensity ]
         * @method compIntensity
         * @param  a             []
         * @param  b             []
         * @return []
         */
        static bool compIntensity(ChargedSpecies* a, ChargedSpecies* b ) { return a->totalIntensity > b->totalIntensity; }

        /**
         * [compMass ]
         * @method compMass
         * @param  a        []
         * @param  b        []
         * @return []
         */
        static bool compMass(ChargedSpecies* a, ChargedSpecies* b ) { return a->deconvolutedMass < b->deconvolutedMass; }

        /**
         * [compMatches ]
         * @method compMatches
         * @param  a           []
         * @param  b           []
         * @return []
         */
        static bool compMatches(ChargedSpecies* a, ChargedSpecies* b ) { return a->countMatches > b->countMatches; }

        /**
         * [compRt ]
         * @method compRt
         * @param  a      []
         * @param  b      []
         * @return []
         */
        static bool compRt(ChargedSpecies* a, ChargedSpecies* b ) { return a->meanRt < b->meanRt; }

        /**
         * [compMetaGroup ]
         * @method compMetaGroup
         * @param  a             []
         * @param  b             []
         * @return []
         */
        static bool compMetaGroup(ChargedSpecies* a, ChargedSpecies* b ) {
            return (a->isotopicClusterId * 100000 + a->deconvolutedMass  < b->isotopicClusterId* 100000 + b->deconvolutedMass);
        }

        /**
         * [updateIsotopeStatistics ]
         * @method updateIsotopeStatistics
         */
        void updateIsotopeStatistics() {
            minIsotopeMass = maxIsotopeMass =deconvolutedMass;
            for(unsigned int i=0; i < isotopes.size(); i++) {
                if (isotopes[i]->deconvolutedMass < minIsotopeMass) minIsotopeMass=isotopes[i]->deconvolutedMass;
                if (isotopes[i]->deconvolutedMass > maxIsotopeMass) maxIsotopeMass=isotopes[i]->deconvolutedMass;
            }
        }

};


#endif<|MERGE_RESOLUTION|>--- conflicted
+++ resolved
@@ -1645,14 +1645,8 @@
     string srmId;
     float expectedRt;
 
-<<<<<<< HEAD
-            int charge;
-            float mass;
-=======
     int charge;
     float mass;
-    float massDelta;
->>>>>>> 081e3134
 
     //QQQ mapping
     string method_id;
@@ -1755,25 +1749,6 @@
 
 class Aligner {
 
-<<<<<<< HEAD
-	public:
-		Aligner();
-		void doAlignment(vector<PeakGroup*>& peakgroups);
-		vector<double> groupMeanRt();
-		double checkFit();
-		void Fit();
-		void saveFit();
-		void restoreFit();
-		void setMaxItterations(int x) { maxItterations=x; }
-		void setPolymialDegree(int x) { polynomialDegree=x; }
-
-		vector< vector<float> > fit;
-		vector<mzSample*> samples;
-	private:
-		vector<PeakGroup*> allgroups;
-		int maxItterations;
-		int polynomialDegree;
-=======
     public:
         Aligner();
         void doAlignment(vector<PeakGroup*>& peakgroups);
@@ -1784,14 +1759,12 @@
         void restoreFit();
         void setMaxItterations(int x) { maxItterations=x; }
         void setPolymialDegree(int x) { polynomialDegree=x; }
-    private:
         vector< vector<float> > fit;
         vector<mzSample*> samples;
+    private:
         vector<PeakGroup*> allgroups;
         int maxItterations;
         int polynomialDegree;
->>>>>>> 081e3134
-
 };
 
 /**
