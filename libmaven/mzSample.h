--- conflicted
+++ resolved
@@ -474,496 +474,9 @@
  * @brief Wrapper class for a link between two mzs.  @author Elucidata
  */
 class mzLink {
-<<<<<<< HEAD
     public:
         float mz1;
         float mz2; void* data1; void* data2; float value1; float value2; string note; mzLink(); mzLink( int a, int b, string n ); mzLink( float a,float b, string n ); ~mzLink(){} float correlation; /** [compare m/z of two links] @method compMz @param  a             [Link 1] @param  b             [Link 2] @return [True if Link 1 has lower m/z than Link b, else false] */ static bool compMz(const mzLink& a, const mzLink& b ) { return a.mz1 < b.mz1; } /** [compare correlation of two links] @method compMz @param  a             [Link 1] @param  b             [Link 2] @return [True if Link 1 has lower correlation than Link b, else false] */ static bool compCorrelation(const mzLink& a, const mzLink& b) { return a.correlation > b.correlation; } }; /** @class mzSample @ingroup libmaven @brief Wrapper class for a sample.  @author Elucidata */ class mzSample { private: void sampleNameing(const char* filename); void checkSampleBlank(const char* filename);
-=======
-		public:
-			float mz1;
-			float mz2;
-
-			void* data1;
-            void* data2;
-
-			float value1;
-			float value2;
-
-			string note;
-
-			mzLink();
-			mzLink( int a, int b, string n );
-			mzLink( float a,float b, string n );
-			~mzLink(){}
-
-
-           float correlation;
-
-					 /**
-						* [compare m/z of two links]
-						* @method compMz
-						* @param  a             [Link 1]
-						* @param  b             [Link 2]
-						* @return [True if Link 1 has lower m/z than Link b, else false]
-						*/
-           static bool compMz(const mzLink& a, const mzLink& b ) { return a.mz1 < b.mz1; }
-
-					 /**
-						* [compare correlation of two links]
-						* @method compMz
-						* @param  a             [Link 1]
-						* @param  b             [Link 2]
-						* @return [True if Link 1 has lower correlation than Link b, else false]
-						*/
-           static bool compCorrelation(const mzLink& a, const mzLink& b) { return a.correlation > b.correlation; }
-       };
-
-
- /**
-  * @class mzSample
-  * @ingroup libmaven
-  * @brief Wrapper class for a sample.
-  * @author Elucidata
-  */
-class mzSample {
-
-
-private:
-	void sampleNameing(const char* filename);
-
-	void checkSampleBlank(const char* filename);
-
-	void setInstrumentSettigs(xml_document & doc,xml_node spectrumstore);
-
-	void parseMzXMLData(xml_document & doc,xml_node spectrumstore);
-
-	xml_node getmzXMLSpectrumData(xml_document & doc,const char* filename);
-
-	float parseRTFromMzXML(xml_attribute & attr);
-
-	int parsePolarityFromMzXML(xml_attribute & attr);
-
-	int getPolarityFromfilterLine(string filterLine);
-
-	vector<float> parsePeaksFromMzXML(const xml_node& scan);
-
-	void populateMzAndIntensity(vector<float> mzint, Scan* _scan);
-
-	void populateFilterline(string filterLine,  Scan* _scan);
-
-	void loadAnySample(const char* filename);
-
-	//TODO: This should be moved 
-	string getFileName(const string& filename);
-
-
-public:
-
-    mzSample();
-    ~mzSample();
-
-		/**
-		 * [load from file]
-		 * @method loadSample
-		 * @param  filename   [input string filename]
-		 */
-    void loadSample(const char* filename);
-
-		/**
-		 * [load data from mzData file]
-		 * @method parseMzData
-		 * @param  char        [mzData file]
-		 */
-    void parseMzData(const char*);
-
-		/**
-		 * [load data from mzCSV file]
-		 * @method parseMzData
-		 * @param  char        [mzCSV file]
-		 */
-		void parseMzCSV(const char*);
-
-		/**
-		 * [load data from mzXML file]
-		 * @method parseMzXML
-		 * @param  char*        [mzXML file]
-		 */
-		void parseMzXML(const char*);
-
-		/**
-		 * [load data from mzML file]
-		 * @method parseMzML
-		 * @param  char*        [mzML file]
-		 */
-		void parseMzML(const char*);
-
-		/**
-		 * [load netcdf file]
-		 * @method parseCDF
-		 * @param  filename   [netcdf file]
-		 * @param  is_verbose [verbose or not]
-		 * @return            [int]
-		 */
-    int  parseCDF (const char *filename, int is_verbose);
-
-		/**
-		 * [parse individual scan]
-		 * @method parseMzXMLScan
-		 * @param  scan           [scan]
-		 * @param  scannum        [scan number]
-		 */
-    void parseMzXMLScan(const xml_node& scan, int scannum);
-
-		/**
-		 * [write mzCSV file]
-		 * @method writeMzCSV
-		 * @param  char*           [character pointer]
-		 */
-    void writeMzCSV(const char*);
-
-
-    map<string,string> mzML_cvParams(xml_node node);
-
-		/**
-		 * [parse MzML Chromatogrom List]
-		 * @method parseMzMLChromatogromList
-		 * @param  xml_node                  [xml node]
-		 */
-	  void parseMzMLChromatogromList(xml_node);
-
-		/**
-		 * [parse MzML Spectrum List]
-		 * @method parseMzMLSpectrumList
-		 * @param  xml_node              [xml node]
-		 */
-    void parseMzMLSpectrumList(xml_node);
-
-		/**
-		 * [print info about sample]
-		 * @method summary
-		 */
-    void summary();
-
-		/**
-		 * [compute min and max values for mz and rt]
-		 * @method calculateMzRtRange
-		 */
-    void calculateMzRtRange();
-
-		/**
-		 * [average time difference between scans]
-		 * @method getAverageFullScanTime
-		 * @return average scan time
-		 */
-    float getAverageFullScanTime();
-
-		/**
-		 * [srm->scan mapping for QQQ]
-		 * @method enumerateSRMScans
-		 */
-    void enumerateSRMScans();
-
-		/**
-		 * [find correlation in EIC space]
-		 * @method correlation
-		 * @param  mz1         [m/z for first sample]
-		 * @param  mz2         [m/z for second sample]
-		 * @param  ppm         [ppm window]
-		 * @param  rt1         [retention time for first sample]
-		 * @param  rt2         [retention time for second sample]
-		 * @return [correlation]
-		 */
-    float correlation(float mz1,  float mz2, float ppm, float rt1, float rt2 );
-
-		/**
-		 * [get normalization constant]
-		 * @method getNormalizationConstant
-		 * @return [normalization constant]
-		 */
-		float getNormalizationConstant() { return _normalizationConstant; }
-
-		/**
-		 * [set Normalization Constant]
-		 * @method setNormalizationConstant
-		 * @param  x                        [normalization constant]
-		 */
-    void  setNormalizationConstant(float x) { _normalizationConstant = x; }
-
-		/**
-		 * [get indexes for a given scan]
-		 * @method getScan
-		 * @param  scanNum [number of scans]
-		 * @return [pointer to Scan]
-		 */
-    Scan* getScan(unsigned int scanNum);
-
-		/**
-		 * [get Average Scan]
-		 * @method getAverageScan
-		 * @param  rtmin          [minimum retention time]
-		 * @param  rtmax          [maximum retention time]
-		 * @param  mslevel        [MS Level]
-		 * @param  polarity       [ionization mode/polarity]
-		 * @param  resolution     [mass resolution of the MS machine]
-		 * @return [pointer to Scan]
-		 */
-    Scan* getAverageScan(float rtmin, float rtmax, int mslevel, int polarity, float resolution);
-
-		/**
-		 * [get eic based on minMz, maxMz, minRt, maxRt,mslevel]
-		 * @param  mzmin   [minimum m/z]
-		 * @param  mzmax   [maximum m/z]
-		 * @param  rtmin   [minimum retention time]
-		 * @param  rtmax   [maximum retention time]
-		 * @param  mslevel [MS Level]
-		 * @return         [pointer to EIC]
-		 */
-    EIC* getEIC(float mzmin,float mzmax, float rtmin, float rtmax, int mslevel);
-
-
-		/**
-		 * [get eic based on srmId]
-		 * @method getEIC
-		 * @param  srmId  [single reaction monitoring ID]
-		 * @return [pointer to EIC]
-		 */
-    EIC* getEIC(string srmId);
-
-		/**
-		 * [get EIC]
-		 * @method getEIC
-		 * @param  precursorMz     [m/z of precur Ion]
-		 * @param  collisionEnergy [collision Energy]
-		 * @param  productMz       [m/z of product Ion]
-		 * @param  amuQ1           [amu in Q1 step]
-		 * @param  amuQ2           [amu in Q2 step]
-		 * @return [pointer to EIC]
-		 */
-    EIC* getEIC(float precursorMz, float collisionEnergy, float productMz, float amuQ1, float amuQ2 );
-
-		/**
-		 * [get Total Ion Chromatogram]
-		 * @param  rtmin   [minimum retention time]
-		 * @param  rtmax   [maximum retention time]
-		 * @param  mslevel [MS level of the MS machine]
-		 * @return         [pointer to the EIC]
-		 */
-		EIC* getTIC(float rtmin, float rtmax, int mslevel);
-		//TODO: Sahil Added this function while mergin eicwidget
-	    EIC* getBIC(float,float,int);		//get Base Peak Chromatogram
-
-    deque <Scan*> scans;
-    string sampleName;
-    string fileName;
-    bool isSelected;
-    bool isBlank;
-
-		/**  sample display color, [r,g,b, alpha] */
-		float color[4];
-    float minMz;
-    float maxMz;
-    float minRt;
-    float maxRt;
-    float maxIntensity;
-    float minIntensity;
-    float totalIntensity;
-
-		/** sample display order */
-    int   _sampleOrder;
-    bool  _C13Labeled;
-    bool  _N15Labeled;
-
-		/**  Feng note: added to track S34 labeling state */
-    bool  _S34Labeled;
-
-		/** Feng note: added to track D2 labeling state */
-    bool  _D2Labeled;
-    float _normalizationConstant;
-    string  _setName;
-
-		/**  srm to scan mapping */
-    map<string,vector<int> >srmScans;
-
-		/** tags associated with this sample */
-    map<string,string> instrumentInfo;
-
-    //saving and restoring retention times
-
-		/** saved retention times prior to alignment */
-    vector<float>originalRetentionTimes;
-
-		/**
-		 * [save Original Retention Times]
-		 * @method saveOriginalRetentionTimes
-		 */
-    void saveOriginalRetentionTimes();
-
-		/**
-		 * [restore Original Retention Times]
-		 * @method restoreOriginalRetentionTimes
-		 */
-		void restoreOriginalRetentionTimes();
-
-    //class functions
-
-		/**
-		 * [add Scan]
-		 * @method addScan
-		 * @param  s       [scan]
-		 */
-    void addScan(Scan*s);
-
-		/**
-		 * [get Polarity]
-		 * @method getPolarity
-		 * @return [polarity of the scan]
-		 */
-    inline int getPolarity() { if( scans.size()>0) return scans[0]->getPolarity(); return 0; }
-
-		/**
-		 * [scan Count]
-		 * @method scanCount
-		 * @return [scan count]
-		 */
-    inline unsigned int   scanCount() { return(scans.size()); }
-
-		/**
-		 * [get Sample Name]
-		 * @method getSampleName
-		 * @return [name of the sample]
-		 */
-    inline string getSampleName() { return sampleName; }
-
-		/**
-		 * [set Sample Order]
-		 * @method setSampleOrder
-		 * @param  x              [sample order]
-		 */
-    void setSampleOrder(int x) { _sampleOrder=x; }
-
-		/**
-		 * [get Sample Order]
-		 * @method getSampleOrder
-		 * @return [sample order]
-		 */
-    inline int	  getSampleOrder() { return _sampleOrder; }
-
-		/**
-		 * [get Set Name]
-		 * @method getSetName
-		 * @return [set name]
-		 */
-    inline string  getSetName()  { return _setName; }
-
-		/**
-		 * [set set Name]
-		 * @method setSetName
-		 * @param  x          [set name]
-		 */
-    void   setSetName(string x) { _setName=x; }
-
-		/**
-		 * [set Sample Name]
-		 * @method setSampleName
-		 * @param  x             [sample name]
-		 */
-    void   setSampleName(string x) { sampleName=x; }
-
-		/**
-		 * [get Max retention time]
-		 * @method getMaxRt
-		 * @param  samples  [vector of pointer to mzSample]
-		 * @return [maximum retention time]
-		 */
-    static float getMaxRt(const vector<mzSample*>&samples);
-
-		/**
-		 * [C13Labeled?]
-		 * @method C13Labeled
-		 * @return [true or false]
-		 */
-    bool C13Labeled(){ return _C13Labeled; }
-
-		/**
-		 * [N15Labeled]
-		 * @method N15Labeled
-		 * @return [true or false]
-		 */
-    bool N15Labeled(){ return _N15Labeled; }
-
-		/**
-		 * [compare Sample Order]
-		 * @method compSampleOrder
-		 * @param  a               [sample a]
-		 * @param  b               [sample b]
-		 * @return [true if sample order for sample a is less than b else false]
-		 */
-    static bool compSampleOrder(const mzSample* a, const mzSample* b ) { return a->_sampleOrder < b->_sampleOrder; }
-
-		/**
-		 * [getMinMaxDimentions ]
-		 * @method getMinMaxDimentions
-		 * @param  samples             []
-		 * @return []
-		 */
-		static mzSlice getMinMaxDimentions(const vector<mzSample*>& samples);
-
-		/**
-		 * [setFilter_minIntensity ]
-		 * @method setFilter_minIntensity
-		 * @param  x                      []
-		 */
-    static void setFilter_minIntensity(int x ) { filter_minIntensity=x; }
-
-		/**
-		 * [setFilter_centroidScans ]
-		 * @method setFilter_centroidScans
-		 * @param  x                       []
-		 */
-    static void setFilter_centroidScans( bool x) { filter_centroidScans=x; }
-
-		/**
-		 * [setFilter_intensityQuantile ]
-		 * @method setFilter_intensityQuantile
-		 * @param  x                           []
-		 */
-    static void setFilter_intensityQuantile(int x ) { filter_intensityQuantile=x; }
-
-		/**
-		 * [setFilter_mslevel ]
-		 * @method setFilter_mslevel
-		 * @param  x                 []
-		 */
-		static void setFilter_mslevel(int x ) { filter_mslevel=x; }
-
-		/**
-		 * [setFilter_polarity ]
-		 * @method setFilter_polarity
-		 * @param  x                  []
-		 */
-    static void setFilter_polarity(int x ) { filter_polarity=x; }
-
-		/**
-		 * [getFilter_minIntensity ]
-		 * @method getFilter_minIntensity
-		 * @return []
-		 */
-    static int getFilter_minIntensity() { return filter_minIntensity; }
-
-		/**
-		 * [getFilter_intensityQuantile ]
-		 * @method getFilter_intensityQuantile
-		 * @return []
-		 */
-    static int getFilter_intensityQuantile() { return filter_intensityQuantile; }
-
-		/**
-		 * [getFilter_centroidScans ]
-		 * @method getFilter_centroidScans
-		 * @return []
-		 */
-    static int getFilter_centroidScans() { return filter_centroidScans; }
->>>>>>> 958565ae
 
             void setInstrumentSettigs(xml_document & doc,xml_node spectrumstore);
 
@@ -1181,6 +694,9 @@
              * @return         [pointer to the EIC]
              */
             EIC* getTIC(float rtmin, float rtmax, int mslevel);
+
+            // TODO: Sahil this change is made from merging EIC wisget
+            EIC* getBIC(float, float, int);  // Base peak chromatogram
 
             deque <Scan*> scans;
             string sampleName;
@@ -2249,7 +1765,7 @@
         void doAlignment(vector<PeakGroup*>& peakgroups);
         vector<double> groupMeanRt();
         double checkFit();
-        void Fit();
+        void Fit(int ideg);
         void saveFit();
         void restoreFit();
         void setMaxItterations(int x) { maxItterations=x; }
