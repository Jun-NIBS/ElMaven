--- conflicted
+++ resolved
@@ -620,13 +620,6 @@
 
 vector<float> mzSample::parsePeaksFromMzXML(const xml_node& scan) {
     xml_node peaks =  scan.child("peaks");
-<<<<<<< HEAD
-    bool networkorder = false;
-    bool decompress = false; 
-    int precision = 32;
-=======
-    // bool networkorder = false;
->>>>>>> 081e3134
     vector<float> mzint;
 
     if ( !peaks.empty() ) {
@@ -635,17 +628,19 @@
         //no m/z intensity values
         if ( b64String.empty()) return mzint;
 
-
-        #ifdef ZLIB
-        //if the data is been compressed in zlib format this part will 
-        //take care. 
-        if(strncasecmp(peaks.attribute("compressionType").value(),"zlib",4) == 0) {
+        bool decompress = false;
+#ifdef ZLIB
+        // if the data is been compressed in zlib format this part will
+        // take care.
+        if (strncasecmp(peaks.attribute("compressionType").value(), "zlib",
+                        4) == 0) {
             decompress = true;
         }
-        #endif
-
-        bool networkorder = false; //naman The scope of the variable 'networkorder' can be reduced.
-   
+#endif
+
+        bool networkorder = false;  // naman The scope of the variable
+                                    // 'networkorder' can be reduced.
+
         if (peaks.attribute("byteOrder").empty() || strncasecmp(peaks.attribute("byteOrder").value(),"network",5) == 0 ) {
             networkorder = true;
         }
