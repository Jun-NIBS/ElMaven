--- conflicted
+++ resolved
@@ -5,17 +5,9 @@
 QMAKE_CXXFLAGS += -Ofast
 
 SUBDIRS +=	libneural \
-<<<<<<< HEAD
         	  libcdfread \
-		        pugixml/src \
-		        libmaven \
-            mzroll
-=======
-        	libcdfread \
-			libcsvparser\
-			pugixml/src \
-			libmaven \
+			      libcsvparser\
+			      pugixml/src \
+			      libmaven \
             mzroll\
-            peakdetector
-            
->>>>>>> 91ab40bd
+            peakdetector