--- conflicted
+++ resolved
@@ -24,24 +24,18 @@
     common.h \
     testEIC.h \
     testMassCalculator.h \
-<<<<<<< HEAD
     testCSVReports.h
-=======
     testMzSlice.h \
     testPeakDetection.h
->>>>>>> 7aadb257
 
 
 SOURCES += \
     common.cpp \
     testEIC.cpp \
     testMassCalculator.cpp \
-<<<<<<< HEAD
     testCSVReports.cpp \
-=======
     testPeakDetection.cpp \
     testMzSlice.cpp \
->>>>>>> 7aadb257
     main.cpp
 
     