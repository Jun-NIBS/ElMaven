--- conflicted
+++ resolved
@@ -29,12 +29,9 @@
     testLoadDB.h \
     testPeakDetection.h \
     testScan.h \
-<<<<<<< HEAD
     testEIC.h \
-    testPeakDetection.h
-=======
+    testPeakDetection.h \
     testbase64.h
->>>>>>> e0f01fe6
 
 
 SOURCES += \
@@ -46,11 +43,8 @@
     testMzSlice.cpp \
     testLoadDB.cpp \
     testScan.cpp \
-<<<<<<< HEAD
     testEIC.cpp \
-=======
     testbase64.cpp \
->>>>>>> e0f01fe6
     main.cpp
 
     