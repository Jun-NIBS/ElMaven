--- conflicted
+++ resolved
@@ -6,11 +6,8 @@
 #include "testPeakDetection.h"
 #include "testMzSlice.h"
 #include "testLoadDB.h"
-<<<<<<< HEAD
 #include "testScan.h"
-=======
 #include "testEIC.cpp"
->>>>>>> dad5a50b
 
 int main(int argc, char** argv) {
     QApplication app(argc, argv);
@@ -38,14 +35,11 @@
     freopen("test6.xml",  "w", stdout);
     result |= QTest::qExec(new TestMzSlice, argc, argv);
 
-<<<<<<< HEAD
     freopen("test7.xml",  "w", stdout);
     result |= QTest::qExec(new TestScan, argc, argv);
-=======
+
     freopen("testEIC.xml",  "w", stdout);
     result |= QTest::qExec(new TestEIC, argc, argv);
 
->>>>>>> dad5a50b
-
     return result;
 }